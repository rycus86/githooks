#!/bin/sh
# Base Git hook template from https://github.com/rycus86/githooks
#
# It allows you to have a .githooks folder per-project that contains
# its hooks to execute on various Git triggers.
#
<<<<<<< HEAD
# Version: 1907.041606-faf26a
=======
# Version: 1907.050105-b9f9d8
>>>>>>> 57b21ad3

#####################################################
# Execute the current hook,
#   that in turn executes the hooks in the repo.
#
# Returns:
#   0 when successfully finished, 1 otherwise
#####################################################
process_git_hook() {
    are_githooks_disabled && return 0
    set_main_variables
    export_staged_files
    check_for_updates_if_needed
    execute_old_hook_if_available "$@" || return 1
    execute_global_shared_hooks "$@" || return 1
    execute_local_shared_hooks "$@" || return 1
    execute_all_hooks_in "$(pwd)/.githooks" "$@" || return 1
}

#####################################################
# Checks if Githooks is completely disabled
#   for the current repository or globally.
#   This can be done with Git config or using
#   the ${GITHOOKS_DISABLE} environment variable.
#
# Returns:
#   0 when disabled, 1 otherwise
#####################################################
are_githooks_disabled() {
    [ -n "$GITHOOKS_DISABLE" ] && return 0

    GITHOOKS_CONFIG_DISABLE=$(git config --get githooks.disable)
    if [ "$GITHOOKS_CONFIG_DISABLE" = "y" ] || [ "$GITHOOKS_CONFIG_DISABLE" = "Y" ]; then
        return 0
    fi

    return 1
}

#####################################################
# Set the current install dir.
# Determined over the installed CLI script.
#
# Sets the ${INSTALL_DIR} variable.
#
# Returns:
#   0 if success, 1 otherwise
#####################################################
set_install_dir() {
    CLI_PATH=$(git config --global --get alias.hooks | sed -e 's/!//')
    INSTALL_DIR="$CLI_PATH/../"
   
    if [ -d "$INSTALL_DIR" ]; then
        return 0
    fi

    INSTALL_DIR=""
    return 1
}

#####################################################
# Set up the main variables that
#   we will throughout the hook.
#
# Sets the ${HOOK_NAME} variable
# Sets the ${HOOK_FOLDER} variable
# Resets the ${ACCEPT_CHANGES} variable
# Sets the ${CURRENT_GIT_DIR} variable
#
# Returns:
#   None
#####################################################
set_main_variables() {
    HOOK_NAME=$(basename "$0")
    HOOK_FOLDER=$(dirname "$0")
    ACCEPT_CHANGES=

    CURRENT_GIT_DIR=$(git rev-parse --git-common-dir)
    if [ "${CURRENT_GIT_DIR}" = "--git-common-dir" ]; then
        CURRENT_GIT_DIR=".git" # reset to a sensible default
    fi

    set_install_dir
}

#####################################################
# Exports the list of staged, changed files
#   when available, so hooks can use it if
#   they want to.
#
# Sets the ${STAGED_FILES} variable
#
# Returns:
#   None
#####################################################
export_staged_files() {
    if ! echo "pre-commit prepare-commit-msg commit-msg" | grep -q "$HOOK_NAME" 2>/dev/null; then
        return # we only want to do this for commit related events
    fi

    CHANGED_FILES=$(git diff --cached --diff-filter=ACMR --name-only)

    # shellcheck disable=2181
    if [ $? -eq 0 ]; then
        export STAGED_FILES="$CHANGED_FILES"
    fi
}

#####################################################
# Executes the old hook if we moved one
#   while installing our hooks.
#
# Returns:
#   1 if the old hook failed, 0 otherwise
#####################################################
execute_old_hook_if_available() {
    if [ -x "${HOOK_FOLDER}/${HOOK_NAME}.replaced.githook" ]; then
        ABSOLUTE_FOLDER=$(cd "${HOOK_FOLDER}" && pwd)
        execute_hook "${ABSOLUTE_FOLDER}/${HOOK_NAME}.replaced.githook" "$@" || return 1
    fi
}

#####################################################
# Check if we have shared hooks set up globally,
#   and execute all of them if we do.
#
# Returns:
#   1 if the hooks fail, 0 otherwise
#####################################################
execute_global_shared_hooks() {
    SHARED_HOOKS=$(git config --global --get githooks.shared)

    if [ -n "$SHARED_HOOKS" ]; then
        process_shared_hooks "$SHARED_HOOKS" "$@" || return 1
    fi
}

#####################################################
# Check if we have shared hooks set up
#   within the current repository,
#   and execute all of them if we do.
#
# Returns:
#   1 if the hooks fail, 0 otherwise
#####################################################
execute_local_shared_hooks() {
    if [ -f "$(pwd)/.githooks/.shared" ]; then
        SHARED_HOOKS=$(grep -E "^[^#].+$" <"$(pwd)/.githooks/.shared")
        process_shared_hooks "$SHARED_HOOKS" "$@" || return 1
    fi
}

#####################################################
# Executes all hook files or scripts in the
#   directory passed in on the first argument.
#
# Returns:
#   1 if the hooks fail, 0 otherwise
#####################################################
execute_all_hooks_in() {
    PARENT="$1"
    shift

    # Execute all hooks in a directory, or a file named as the hook
    if [ -d "${PARENT}/${HOOK_NAME}" ]; then
        for HOOK_FILE in "${PARENT}/${HOOK_NAME}"/*; do
            execute_hook "$HOOK_FILE" "$@" || return 1
        done

    elif [ -f "${PARENT}/${HOOK_NAME}" ]; then
        execute_hook "${PARENT}/${HOOK_NAME}" "$@" || return 1

    fi
}

#####################################################
# Executes a single hook file or script
#   at the path passed in on the first argument.
#
# Returns:
#   0 if the hook is ignored,
#     otherwise the exit code of the hook
#####################################################
execute_hook() {
    HOOK_PATH="$1"
    shift

    # stop if the file does not exist
    [ -f "$HOOK_PATH" ] || return 0

    # stop if the file is ignored
    is_file_ignored && return 0

    check_and_execute_hook "$@"
    return $?
}

#####################################################
# Checks if the hook file at ${HOOK_PATH}
#   is ignored and should not be executed.
#
# Returns:
#   0 if ignored, 1 otherwise
#####################################################
is_file_ignored() {
    HOOK_FILENAME=$(basename "$HOOK_PATH")
    IS_IGNORED=""

    # If there are .ignore files, read the list of patterns to exclude.
    ALL_IGNORE_FILE=$(mktemp)
    if [ -f ".githooks/.ignore" ]; then
        cat ".githooks/.ignore" >"$ALL_IGNORE_FILE"
        echo >>"$ALL_IGNORE_FILE"
    fi
    if [ -f ".githooks/${HOOK_NAME}/.ignore" ]; then
        cat ".githooks/${HOOK_NAME}/.ignore" >>"$ALL_IGNORE_FILE"
        echo >>"$ALL_IGNORE_FILE"
    fi

    # Check if the filename matches any of the ignored patterns
    while IFS= read -r IGNORED; do
        if [ -z "$IGNORED" ] || [ "$IGNORED" != "${IGNORED#\#}" ]; then
            continue
        fi

        if [ -z "${HOOK_FILENAME##$IGNORED}" ]; then
            IS_IGNORED="y"
            break
        fi
    done <"$ALL_IGNORE_FILE"

    # Remove the temporary file
    rm -f "$ALL_IGNORE_FILE"

    if [ -n "$IS_IGNORED" ]; then
        return 0
    else
        return 1
    fi
}

#####################################################
# Performs the necessary checks,
#   and asks for confirmation if needed,
#   then executes a hook if all good and approved.
#
# Returns:
#   0 when skipped,
#   otherwise the exit code of the hook
#####################################################
check_and_execute_hook() {
    if ! is_trusted_repo; then
        execute_opt_in_checks || return 0
    fi

    run_hook_file "$@"
    return $?
}

#####################################################
# Returns and/or sets whether the current
#   local repository is a trusted repository or not.
#
# Returns:
#   0 when it is a trusted repository, 1 otherwise
#####################################################
is_trusted_repo() {
    if [ -f ".githooks/trust-all" ]; then
        TRUST_ALL_CONFIG=$(git config --local --get githooks.trust.all)
        TRUST_ALL_RESULT=$?

        # shellcheck disable=SC2181
        if [ $TRUST_ALL_RESULT -ne 0 ]; then
            echo "! This repository wants you to trust all current and future hooks without prompting"
            printf "  Do you want to allow running every current and future hooks? [y/N] "
            read -r TRUST_ALL_HOOKS </dev/tty

            if [ "$TRUST_ALL_HOOKS" = "y" ] || [ "$TRUST_ALL_HOOKS" = "Y" ]; then
                git config githooks.trust.all Y
                return 0
            else
                git config githooks.trust.all N
                return 1
            fi
        elif [ $TRUST_ALL_RESULT -eq 0 ] && [ "$TRUST_ALL_CONFIG" = "Y" ]; then
            return 0
        fi
    fi

    return 1
}

#####################################################
# Performs checks for new and changed hooks,
#   and prompts the user for approval if needed.
#
# Returns:
#   0 when approved to run the hook, 1 otherwise
#####################################################
execute_opt_in_checks() {
    # get hash of the hook contents
    if ! MD5_HASH=$(md5 -r "$HOOK_PATH" 2>/dev/null); then
        MD5_HASH=$(md5sum "$HOOK_PATH" 2>/dev/null)
    fi
    MD5_HASH=$(echo "$MD5_HASH" | awk "{ print \$1 }")
    CURRENT_HASHES=$(grep "$HOOK_PATH" "$CURRENT_GIT_DIR/.githooks.checksum" 2>/dev/null)

    # check against the previous hash
    if echo "$CURRENT_HASHES" | grep -q "disabled> $HOOK_PATH" >/dev/null 2>&1; then
        echo "* Skipping disabled $HOOK_PATH"
        echo "  Use \`git hooks enable $HOOK_NAME $(basename "$HOOK_PATH")\` to enable it again"
        echo "  Alternatively, edit or delete the $(pwd)/$CURRENT_GIT_DIR/.githooks.checksum file to enable it again"
        return 1

    elif ! echo "$CURRENT_HASHES" | grep -q "$MD5_HASH $HOOK_PATH" >/dev/null 2>&1; then
        if [ -z "$CURRENT_HASHES" ]; then
            MESSAGE="New hook file found"
        else
            MESSAGE="Hook file changed"
        fi

        echo "? $MESSAGE: $HOOK_PATH"

        if [ "$ACCEPT_CHANGES" = "a" ] || [ "$ACCEPT_CHANGES" = "A" ]; then
            echo "  Already accepted"
        else
            printf "  Do you you accept the changes? (Yes, all, no, disable) [Y/a/n/d] "
            read -r ACCEPT_CHANGES </dev/tty

            if [ "$ACCEPT_CHANGES" = "n" ] || [ "$ACCEPT_CHANGES" = "N" ]; then
                echo "* Not running $HOOK_FILE"
                return 1
            fi

            if [ "$ACCEPT_CHANGES" = "d" ] || [ "$ACCEPT_CHANGES" = "D" ]; then
                echo "* Disabled $HOOK_PATH"
                echo "  Use \`git hooks enable $HOOK_NAME $(basename "$HOOK_PATH")\` to enable it again"
                echo "  Alternatively, edit or delete the $(pwd)/$CURRENT_GIT_DIR/.githooks.checksum file to enable it again"

                echo "disabled> $HOOK_PATH" >>$CURRENT_GIT_DIR/.githooks.checksum
                return 1
            fi
        fi

        # save the new accepted checksum
        echo "$MD5_HASH $HOOK_PATH" >>$CURRENT_GIT_DIR/.githooks.checksum
    fi
}

#####################################################
# Executes the current hook file.
#
# Returns:
#   0 when not found,
#     otherwise the exit code of the hook
#####################################################
run_hook_file() {
    if [ -x "$HOOK_PATH" ]; then
        # Run as an executable file
        "$HOOK_PATH" "$@"
        return $?

    elif [ -f "$HOOK_PATH" ]; then
        # Run as a Shell script
        sh "$HOOK_PATH" "$@"
        return $?

    fi

    return 0
}

#####################################################
# Update and execute the shared hooks on
#   the list passed in on the first argument.
#
# Returns:
#   1 in case a hook fails, 0 otherwise
#####################################################
process_shared_hooks() {
    SHARED_REPOS_LIST="$1"
    shift

    update_shared_hooks_if_appropriate
    execute_shared_hooks "$@" || return 1
}

#####################################################
# Update the shared hooks that are on the
#   ${SHARED_REPOS_LIST} variable.
#
# Returns:
#   0 when successfully finished, 1 otherwise
#####################################################
update_shared_hooks_if_appropriate() {
    # run an init/update if we are after a "git pull" or triggered manually
    if [ "$HOOK_NAME" = "post-merge" ] || [ "$HOOK_NAME" = ".githooks.shared.trigger" ]; then
        # split on comma and newline
        IFS=",
        "

        for SHARED_REPO in $SHARED_REPOS_LIST; do
            mkdir -p ~/.githooks/shared

            NORMALIZED_NAME=$(echo "$SHARED_REPO" |
                sed -E "s#.*[:/](.+/.+)\\.git#\\1#" |
                sed -E "s/[^a-zA-Z0-9]/_/g")

            if [ -d ~/.githooks/shared/"$NORMALIZED_NAME"/.git ]; then
                echo "* Updating shared hooks from: $SHARED_REPO"
                PULL_OUTPUT=$(cd ~/.githooks/shared/"$NORMALIZED_NAME" && git pull 2>&1)
                # shellcheck disable=SC2181
                if [ $? -ne 0 ]; then
                    echo "! Update failed, git pull output:"
                    echo "$PULL_OUTPUT"
                fi
            else
                echo "* Retrieving shared hooks from: $SHARED_REPO"
                CLONE_OUTPUT=$(cd ~/.githooks/shared && git clone "$SHARED_REPO" "$NORMALIZED_NAME" 2>&1)
                # shellcheck disable=SC2181
                if [ $? -ne 0 ]; then
                    echo "! Clone failed, git clone output:"
                    echo "$CLONE_OUTPUT"
                fi
            fi
        done

        unset IFS
    fi
}

#####################################################
# Execute the shared hooks in the
#   ~/.githooks/shared directory.
#
# Returns:
#   1 in case a hook fails, 0 otherwise
#####################################################
execute_shared_hooks() {
    for SHARED_ROOT in ~/.githooks/shared/*; do
        REMOTE_URL=$(cd "$SHARED_ROOT" && git config --get remote.origin.url)
        ACTIVE_REPO=$(echo "$SHARED_REPOS_LIST" | grep -o "$REMOTE_URL")
        if [ "$ACTIVE_REPO" != "$REMOTE_URL" ]; then
            continue
        fi

        if [ -d "${SHARED_ROOT}/.githooks" ]; then
            execute_all_hooks_in "${SHARED_ROOT}/.githooks" "$@" || return 1
        elif [ -d "$SHARED_ROOT" ]; then
            execute_all_hooks_in "$SHARED_ROOT" "$@" || return 1
        fi
    done
}

#####################################################
# Checks in an update is available,
#   and optionally executes it.
#
# Returns:
#   None
#####################################################
check_for_updates_if_needed() {
    read_last_update_time
    should_run_update_checks || return
    record_update_time
    fetch_latest_update_script || return
    read_updated_version_number
    is_update_available || return
    read_single_repo_information
    should_run_update && execute_update && return
    print_update_disable_info
}

#####################################################
# Read the last time we have run an update check.
#
# Sets the ${LAST_UPDATE} variable.
#
# Returns:
#   None
#####################################################
read_last_update_time() {
    LAST_UPDATE=$(git config --global --get githooks.autoupdate.lastrun)
    if [ -z "$LAST_UPDATE" ]; then
        LAST_UPDATE=0
    fi
}

#####################################################
# Saves the last update time into the
#   githooks.autoupdate.lastrun global Git config.
#
# Returns:
#   None
#####################################################
record_update_time() {
    git config --global githooks.autoupdate.lastrun "$(date +%s)"
}

#####################################################
# Checks an update check should run already,
#   and updates are not disabled.
#
# Returns:
#   1 if updates should not run, 0 otherwise
#####################################################
should_run_update_checks() {
    [ "$HOOK_NAME" != "post-commit" ] && return 1

    UPDATES_ENABLED=$(git config --get githooks.autoupdate.enabled)
    [ "$UPDATES_ENABLED" != "Y" ] && return 1

    CURRENT_TIME=$(date +%s)
    ELAPSED_TIME=$((CURRENT_TIME - LAST_UPDATE))
    ONE_DAY=86400

    if [ $ELAPSED_TIME -lt $ONE_DAY ]; then
        return 1 # it is not time to update yet
    fi
}

#####################################################
# Returns the script path e.g. `run.sh` for the app
#   `$1`
#
# Returns:
#   0 and "$INSTALL_DIR/apps/$1/run.sh"
#   1 and "" otherwise
#####################################################
get_app_run_script(){
    if [ -d "$INSTALL_DIR" ] && [ -f "$INSTALL_DIR/apps/$1/run.sh" ]; then
        echo "$INSTALL_DIR/apps/$1/run.sh" && return 0
    fi
    return 1
}

#####################################################
# Downloads a file "$1" with `wget` or `curl`
#
# Returns:
#   0 if download succeeded, 1 otherwise
#####################################################
download_file(){

    DOWNLOAD_FILE="$1"
    OUTPUT_FILE="$2"
    DOWNLOAD_APP=$(get_app_run_script "download")

    if [ "$DOWNLOAD_APP" != "" ] ; then
        # Use the external download app for downloading the file
        "$DOWNLOAD_APP" "$DOWNLOAD_FILE" "$OUTPUT_FILE"
    else
        # The main update url.
        MAIN_DOWNLOAD_URL="https://raw.githubusercontent.com/rycus86/githooks/master"

        # Default implementation
        DOWNLOAD_URL="$MAIN_DOWNLOAD_URL/$DOWNLOAD_FILE"

        echo "  Download $DOWNLOAD_URL ..."
        if curl --version &>/dev/null ; then
            curl -fsSL "$DOWNLOAD_URL" -o "$OUTPUT_FILE" &>/dev/null
        elif wget --version &>/dev/null ; then
            wget -O "$OUTPUT_FILE" "$DOWNLOAD_URL" &>/dev/null
        else
            echo "! Cannot download file '$DOWNLOAD_URL' - needs either curl or wget"
            return 1 
        fi
    fi

    if [ $? -ne 0 ]  ; then
        echo "! Cannot download file '$DOWNLOAD_FILE' - command failed"
        return 1
    fi
    return 0
}

#####################################################
# Loads the contents of the latest install
#   script into a variable.
#
# Sets the ${INSTALL_SCRIPT} variable
#
# Returns:
#   1 if failed the load the script, 0 otherwise
#####################################################
fetch_latest_update_script() {
    echo "^ Checking for updates ..."
    
    INSTALL_SCRIPT="$(mktemp)"
    # shellcheck disable=SC2181
    if ! download_file "install.sh" "$INSTALL_SCRIPT"; then
        echo "! Failed to check for updates"
        return 1
    fi
}

#####################################################
# Reads the version number of the latest
#   install script into a variable.
#
# Sets the ${LATEST_VERSION} variable
#
# Returns:
#   None
#####################################################
read_updated_version_number() {
    LATEST_VERSION=$(cat "$INSTALL_SCRIPT" | grep "^# Version: .*" | head -1 | sed "s/^# Version: //")
}

#####################################################
# Checks if the latest install script is
#   newer than what we have installed already.
#
# Returns:
#   0 if the script is newer, 1 otherwise
#####################################################
is_update_available() {
    CURRENT_VERSION=$(grep "^# Version: .*" "$0" | head -1 | sed "s/^# Version: //")
    UPDATE_AVAILABLE=$(echo "$CURRENT_VERSION $LATEST_VERSION" | awk "{ print (\$1 >= \$2) }")
    [ "$UPDATE_AVAILABLE" = "0" ] || return 1
}

#####################################################
# Reads whether the hooks in the current
#   local repository were installed in
#   single repository install mode.
#
# Sets the ${IS_SINGLE_REPO} variable
#
# Returns:
#   None
#####################################################
read_single_repo_information() {
    IS_SINGLE_REPO=$(git config --get --local githooks.single.install)
}

#####################################################
# Checks if the hooks in the current
#   local repository were installed in
#   single repository install mode.
#
# Returns:
#   0 if they were, 1 otherwise
#####################################################
is_single_repo() {
    [ "$IS_SINGLE_REPO" = "yes" ] || return 1
}

#####################################################
# Prompts the user whether the new update
#   should be installed or not.
#
# Returns:
#   0 if it should be, 1 otherwise
#####################################################
should_run_update() {
    echo "* There is a new Githooks update available: Version $LATEST_VERSION"
    printf "    Would you like to install it now? [Y/n] "
    read -r EXECUTE_UPDATE </dev/tty

    if [ -z "$EXECUTE_UPDATE" ] || [ "$EXECUTE_UPDATE" = "y" ] || [ "$EXECUTE_UPDATE" = "Y" ]; then
        return 0
    else
        return 1
    fi
}

#####################################################
# Performs the installation of the latest update.
#
# Returns:
#   0 if the update was successful, 1 otherwise
#####################################################
execute_update() {
    if is_single_repo; then
        if cat "$INSTALL_SCRIPT" | sh -s -- --single; then
            return 0
        fi
    else
        if cat "$INSTALL_SCRIPT" | sh; then
            return 0
        fi
    fi

    return 1
}

#####################################################
# Prints some information on how to disable
#   automatic update checks.
#
# Returns:
#   None
#####################################################
print_update_disable_info() {
    echo "  If you would like to disable auto-updates, run:"
    echo "    \$ git hooks update disable"
}

# Start processing the hooks
process_git_hook "$@" || exit 1<|MERGE_RESOLUTION|>--- conflicted
+++ resolved
@@ -4,11 +4,7 @@
 # It allows you to have a .githooks folder per-project that contains
 # its hooks to execute on various Git triggers.
 #
-<<<<<<< HEAD
-# Version: 1907.041606-faf26a
-=======
-# Version: 1907.050105-b9f9d8
->>>>>>> 57b21ad3
+# Version: 1907.051012-ec18cf
 
 #####################################################
 # Execute the current hook,
