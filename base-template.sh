--- conflicted
+++ resolved
@@ -4,17 +4,13 @@
 # It allows you to have a .githooks folder per-project that contains
 # its hooks to execute on various Git triggers.
 #
-<<<<<<< HEAD
-# Version: 1907.012241-ccf0d6
+# Version: 1907.012345-ad6bc8
 
 # The main update url.
 MAIN_DOWNLOAD_URL="https://raw.githubusercontent.com/rycus86/githooks/master"
 # If the update url needs credentials, use `git credential fill` to
 # get this information.
 DOWNLOAD_USE_CREDENTIALS="N"
-=======
-# Version: 1907.012314-545d1b
->>>>>>> 2ee1530f
 
 #####################################################
 # Execute the current hook,
