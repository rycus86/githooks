#!/bin/sh
# Base Git hook template from https://github.com/rycus86/githooks
#
# It allows you to have a .githooks folder per-project that contains
# its hooks to execute on various Git triggers.
#
<<<<<<< HEAD
# Version: 1908.222325-d00462
=======
# Version: 1908.232127-854ee8
>>>>>>> c9672be8

#####################################################
# Execute the current hook,
#   that in turn executes the hooks in the repo.
#
# Returns:
#   0 when successfully finished, 1 otherwise
#####################################################
process_git_hook() {
    are_githooks_disabled && return 0
    set_main_variables
    export_staged_files
    check_for_updates_if_needed
    execute_old_hook_if_available "$@" || return 1
    execute_lfs_hook_if_appropriate "$@" || return 1
    execute_global_shared_hooks "$@" || return 1
    execute_local_shared_hooks "$@" || return 1
    execute_all_hooks_in "$(pwd)/.githooks" "$@" || return 1
}

#####################################################
# Checks if Githooks is completely disabled
#   for the current repository or globally.
#   This can be done with Git config or using
#   the ${GITHOOKS_DISABLE} environment variable.
#
# Returns:
#   0 when disabled, 1 otherwise
#####################################################
are_githooks_disabled() {
    [ -n "$GITHOOKS_DISABLE" ] && return 0

    GITHOOKS_CONFIG_DISABLE=$(git config --get githooks.disable)
    if [ "$GITHOOKS_CONFIG_DISABLE" = "y" ] || [ "$GITHOOKS_CONFIG_DISABLE" = "Y" ]; then
        return 0
    fi

    return 1
}

#####################################################
# Sets the ${INSTALL_DIR} variable.
#
# Returns: None
#####################################################
load_install_dir() {
    INSTALL_DIR=$(git config --global --get githooks.installDir)

    if [ -z "${INSTALL_DIR}" ]; then
        # install dir not defined, use default
        INSTALL_DIR=~/".githooks"
    elif [ ! -d "$INSTALL_DIR" ]; then
        echo "! Githooks installation is corrupt! " >&2
        echo "  Install directory at ${INSTALL_DIR} is missing." >&2
        INSTALL_DIR=~/".githooks"
        echo "  Falling back to default directory at ${INSTALL_DIR}" >&2
        echo "  Please run the Githooks install script again to fix it." >&2
    fi
}

#####################################################
# Set up the main variables that
#   we will throughout the hook.
#
# Sets the ${HOOK_NAME} variable
# Sets the ${HOOK_FOLDER} variable
# Resets the ${ACCEPT_CHANGES} variable
# Sets the ${CURRENT_GIT_DIR} variable
#
# Returns: None
#####################################################
set_main_variables() {
    HOOK_NAME=$(basename "$0")
    HOOK_FOLDER=$(dirname "$0")
    ACCEPT_CHANGES=

    CURRENT_GIT_DIR=$(git rev-parse --git-common-dir)
    if [ "${CURRENT_GIT_DIR}" = "--git-common-dir" ]; then
        CURRENT_GIT_DIR=".git" # reset to a sensible default
    fi

    load_install_dir

    # Global IFS for loops
    IFS_COMMA_NEWLINE=",
"
}

#####################################################
# Exports the list of staged, changed files
#   when available, so hooks can use it if
#   they want to.
#
# Sets the ${STAGED_FILES} variable
#
# Returns:
#   None
#####################################################
export_staged_files() {
    if ! echo "pre-commit prepare-commit-msg commit-msg" | grep -q "$HOOK_NAME" 2>/dev/null; then
        return # we only want to do this for commit related events
    fi

    CHANGED_FILES=$(git diff --cached --diff-filter=ACMR --name-only)

    # shellcheck disable=2181
    if [ $? -eq 0 ]; then
        export STAGED_FILES="$CHANGED_FILES"
    fi
}

#####################################################
# Executes the old hook if we moved one
#   while installing our hooks.
#
# Returns:
#   1 if the old hook failed, 0 otherwise
#####################################################
execute_old_hook_if_available() {
    if [ -x "${HOOK_FOLDER}/${HOOK_NAME}.replaced.githook" ]; then
        ABSOLUTE_FOLDER=$(cd "${HOOK_FOLDER}" && pwd)
        execute_hook "${ABSOLUTE_FOLDER}/${HOOK_NAME}.replaced.githook" "$@" || return 1
    fi
}

#####################################################
# Executes a Git LFS hook if `git-lfs`
#   is available and the hook type is one that
#   Git LFS is known to handle.
#
# Returns:
#   1 if the old hook failed, 0 otherwise
#####################################################
execute_lfs_hook_if_appropriate() {
    CAN_RUN_LFS_HOOK="false"
    [ "$HOOK_NAME" = "post-checkout" ] && CAN_RUN_LFS_HOOK="true"
    [ "$HOOK_NAME" = "post-commit" ] && CAN_RUN_LFS_HOOK="true"
    [ "$HOOK_NAME" = "post-merge" ] && CAN_RUN_LFS_HOOK="true"
    [ "$HOOK_NAME" = "pre-push" ] && CAN_RUN_LFS_HOOK="true"

    # not an event LFS would care about
    [ "$CAN_RUN_LFS_HOOK" = "false" ] && return

    # do we have Git LFS installed
    GIT_LFS_AVAILABLE="false"
    command -v git-lfs >/dev/null 2>&1 && GIT_LFS_AVAILABLE="true"

    # do we require LFS support in this repository
    REQUIRES_LFS_SUPPORT="false"
    [ -f "$(pwd)/.githooks/.lfs-required" ] && REQUIRES_LFS_SUPPORT="true"

    if [ "$GIT_LFS_AVAILABLE" = "true" ]; then
        git lfs "$HOOK_NAME" "$@" || return 1
    elif [ "$REQUIRES_LFS_SUPPORT" = "true" ]; then
        echo "! This repository requires Git LFS, but \`git-lfs\` was not found on your PATH." >&2
        echo "  If you no longer want to use Git LFS, remove the \`.githooks/.lfs-required\` file." >&2
        return 1
    fi
}

#####################################################
# Check if we have shared hooks set up globally,
#   and execute all of them if we do.
#
# Returns:
#   1 if the hooks fail, 0 otherwise
#####################################################
execute_global_shared_hooks() {
    SHARED_HOOKS=$(git config --global --get githooks.shared)

    if [ -n "$SHARED_HOOKS" ]; then
        process_shared_hooks "$SHARED_HOOKS" "$@" || return 1
    fi
}

#####################################################
# Check if we have shared hooks set up
#   within the current repository,
#   and execute all of them if we do.
#
# Returns:
#   1 if the hooks fail, 0 otherwise
#####################################################
execute_local_shared_hooks() {
    if [ -f "$(pwd)/.githooks/.shared" ]; then
        SHARED_HOOKS=$(grep -E "^[^#].+$" <"$(pwd)/.githooks/.shared")
        process_shared_hooks "$SHARED_HOOKS" "$@" || return 1
    fi
}

#####################################################
# Executes all hook files or scripts in the
#   directory passed in on the first argument.
#
# Returns:
#   1 if the hooks fail, 0 otherwise
#####################################################
execute_all_hooks_in() {
    PARENT="$1"
    shift

    # Execute all hooks in a directory, or a file named as the hook
    if [ -d "${PARENT}/${HOOK_NAME}" ]; then
        for HOOK_FILE in "${PARENT}/${HOOK_NAME}"/*; do
            execute_hook "$HOOK_FILE" "$@" || return 1
        done

    elif [ -f "${PARENT}/${HOOK_NAME}" ]; then
        execute_hook "${PARENT}/${HOOK_NAME}" "$@" || return 1

    fi
}

#####################################################
# Executes a single hook file or script
#   at the path passed in on the first argument.
#
# Returns:
#   0 if the hook is ignored,
#     otherwise the exit code of the hook
#####################################################
execute_hook() {
    HOOK_PATH="$1"
    shift

    # stop if the file does not exist
    [ -f "$HOOK_PATH" ] || return 0

    # stop if the file is ignored
    is_file_ignored && return 0

    check_and_execute_hook "$@"
    return $?
}

#####################################################
# Checks if the hook file at ${HOOK_PATH}
#   is ignored and should not be executed.
#
# Returns:
#   0 if ignored, 1 otherwise
#####################################################
is_file_ignored() {
    HOOK_FILENAME=$(basename "$HOOK_PATH")
    IS_IGNORED=""

    # If there are .ignore files, read the list of patterns to exclude.
    ALL_IGNORE_FILE=$(mktemp)
    if [ -f ".githooks/.ignore" ]; then
        cat ".githooks/.ignore" >"$ALL_IGNORE_FILE"
        echo >>"$ALL_IGNORE_FILE"
    fi
    if [ -f ".githooks/${HOOK_NAME}/.ignore" ]; then
        cat ".githooks/${HOOK_NAME}/.ignore" >>"$ALL_IGNORE_FILE"
        echo >>"$ALL_IGNORE_FILE"
    fi

    # Check if the filename matches any of the ignored patterns
    while IFS= read -r IGNORED; do
        if [ -z "$IGNORED" ] || [ "$IGNORED" != "${IGNORED#\#}" ]; then
            continue
        fi

        if [ -z "${HOOK_FILENAME##$IGNORED}" ]; then
            IS_IGNORED="y"
            break
        fi
    done <"$ALL_IGNORE_FILE"

    # Remove the temporary file
    rm -f "$ALL_IGNORE_FILE"

    if [ -n "$IS_IGNORED" ]; then
        return 0
    else
        return 1
    fi
}

#####################################################
# Performs the necessary checks,
#   and asks for confirmation if needed,
#   then executes a hook if all good and approved.
#
# Returns:
#   0 when skipped,
#   otherwise the exit code of the hook
#####################################################
check_and_execute_hook() {
    if ! is_trusted_repo; then
        execute_opt_in_checks || return 0
    fi

    run_hook_file "$@"
    return $?
}

#####################################################
# Returns and/or sets whether the current
#   local repository is a trusted repository or not.
#
# Returns:
#   0 when it is a trusted repository, 1 otherwise
#####################################################
is_trusted_repo() {
    if [ -f ".githooks/trust-all" ]; then
        TRUST_ALL_CONFIG=$(git config --local --get githooks.trust.all)
        TRUST_ALL_RESULT=$?

        # shellcheck disable=SC2181
        if [ $TRUST_ALL_RESULT -ne 0 ]; then
            MESSAGE="$(printf "%s\n%s" "! This repository wants you to trust all current and future hooks without prompting" "  Do you want to allow running every current and future hooks?")"

            show_prompt TRUST_ALL_HOOKS "$MESSAGE" "y/N" "Yes" "No"

            if [ "$TRUST_ALL_HOOKS" = "y" ] || [ "$TRUST_ALL_HOOKS" = "Y" ]; then
                git config githooks.trust.all Y
                return 0
            else
                git config githooks.trust.all N
                return 1
            fi
        elif [ $TRUST_ALL_RESULT -eq 0 ] && [ "$TRUST_ALL_CONFIG" = "Y" ]; then
            return 0
        fi
    fi

    return 1
}

#####################################################
# Performs checks for new and changed hooks,
#   and prompts the user for approval if needed.
#
# Returns:
#   0 when approved to run the hook, 1 otherwise
#####################################################
execute_opt_in_checks() {
    # get hash of the hook contents
    if ! MD5_HASH=$(md5 -r "$HOOK_PATH" 2>/dev/null); then
        MD5_HASH=$(md5sum "$HOOK_PATH" 2>/dev/null)
    fi
    MD5_HASH=$(echo "$MD5_HASH" | awk "{ print \$1 }")
    CURRENT_HASHES=$(grep "$HOOK_PATH" "$CURRENT_GIT_DIR/.githooks.checksum" 2>/dev/null)

    # check against the previous hash
    if echo "$CURRENT_HASHES" | grep -q "disabled> $HOOK_PATH" >/dev/null 2>&1; then
        echo "* Skipping disabled $HOOK_PATH"
        echo "  Use \`git hooks enable $HOOK_NAME $(basename "$HOOK_PATH")\` to enable it again"
        echo "  Alternatively, edit or delete the $(pwd)/$CURRENT_GIT_DIR/.githooks.checksum file to enable it again"
        return 1

    elif ! echo "$CURRENT_HASHES" | grep -q "$MD5_HASH $HOOK_PATH" >/dev/null 2>&1; then
        if [ -z "$CURRENT_HASHES" ]; then
            MESSAGE="New hook file found"
        else
            MESSAGE="Hook file changed"
        fi

        if [ "$ACCEPT_CHANGES" = "a" ] || [ "$ACCEPT_CHANGES" = "A" ]; then
            echo "? $MESSAGE: $HOOK_PATH"
            echo "  Already accepted"
        else
            MESSAGE="$(printf "%s\n%s" "$MESSAGE: $HOOK_PATH" "  Do you accept the changes?")"
            show_prompt ACCEPT_CHANGES "? $MESSAGE" "(Yes, all, no, disable)" "Y/a/n/d" "Yes" "All" "No" "Disable"

            if [ "$ACCEPT_CHANGES" = "n" ] || [ "$ACCEPT_CHANGES" = "N" ]; then
                echo "* Not running $HOOK_FILE"
                return 1
            fi

            if [ "$ACCEPT_CHANGES" = "d" ] || [ "$ACCEPT_CHANGES" = "D" ]; then
                echo "* Disabled $HOOK_PATH"
                echo "  Use \`git hooks enable $HOOK_NAME $(basename "$HOOK_PATH")\` to enable it again"
                echo "  Alternatively, edit or delete the $(pwd)/$CURRENT_GIT_DIR/.githooks.checksum file to enable it again"

                echo "disabled> $HOOK_PATH" >>$CURRENT_GIT_DIR/.githooks.checksum
                return 1
            fi
        fi

        # save the new accepted checksum
        echo "$MD5_HASH $HOOK_PATH" >>$CURRENT_GIT_DIR/.githooks.checksum
    fi
}

#####################################################
# Executes the current hook file.
#
# Returns:
#   0 when not found,
#     otherwise the exit code of the hook
#####################################################
run_hook_file() {
    if [ -x "$HOOK_PATH" ]; then
        # Run as an executable file
        "$HOOK_PATH" "$@"
        return $?

    elif [ -f "$HOOK_PATH" ]; then
        # Run as a Shell script
        sh "$HOOK_PATH" "$@"
        return $?

    fi

    return 0
}

#####################################################
# Update and execute the shared hooks on
#   the list passed in on the first argument.
#
# Returns:
#   1 in case a hook fails, 0 otherwise
#####################################################
process_shared_hooks() {
    SHARED_REPOS_LIST="$1"
    shift

    update_shared_hooks_if_appropriate "$@"
    execute_shared_hooks "$@" || return 1
}

#####################################################
# Sets the SHARED_ROOT and NORMALIZED_NAME
#   for the shared hook repo url `$1`.
#
# Returns:
#   none
#####################################################
set_shared_root() {
    NORMALIZED_NAME=$(echo "$1" |
        sed -E "s#.*[:/](.+/.+)\\.git#\\1#" |
        sed -E "s/[^a-zA-Z0-9]/_/g")
    SHARED_ROOT="$INSTALL_DIR/shared/$NORMALIZED_NAME"
}

#####################################################
# Update the shared hooks that are on the
#   ${SHARED_REPOS_LIST} variable.
#
# Returns:
#   0 when successfully finished, 1 otherwise
#####################################################
update_shared_hooks_if_appropriate() {
    # run an init/update if we are after a "git pull" or triggered manually
    GIT_NULL_REF="0000000000000000000000000000000000000000"

    RUN_UPDATE="false"
    [ "$HOOK_NAME" = "post-merge" ] && RUN_UPDATE="true"
    [ "$HOOK_NAME" = ".githooks.shared.trigger" ] && RUN_UPDATE="true"
    [ "$HOOK_NAME" = "post-checkout" ] && [ "$1" = "$GIT_NULL_REF" ] && RUN_UPDATE="true"

    if [ "$RUN_UPDATE" = "true" ]; then
        # split on comma and newline
        IFS="$IFS_COMMA_NEWLINE"

        for SHARED_REPO in $SHARED_REPOS_LIST; do
            unset IFS
            mkdir -p "$INSTALL_DIR/shared"

            set_shared_root "$SHARED_REPO"

            if [ -d "$SHARED_ROOT/.git" ]; then
                echo "* Updating shared hooks from: $SHARED_REPO"
                PULL_OUTPUT=$(cd "$SHARED_ROOT" && git pull 2>&1)
                # shellcheck disable=SC2181
                if [ $? -ne 0 ]; then
                    echo "! Update failed, git pull output:" >&2
                    echo "$PULL_OUTPUT" >&2
                fi
            else
                echo "* Retrieving shared hooks from: $SHARED_REPO"
                [ -d "$SHARED_ROOT" ] && rm -rf "$SHARED_ROOT"
                CLONE_OUTPUT=$(git clone "$SHARED_REPO" "$SHARED_ROOT" 2>&1)
                # shellcheck disable=SC2181
                if [ $? -ne 0 ]; then
                    echo "! Clone failed, git clone output:" >&2
                    echo "$CLONE_OUTPUT" >&2
                fi
            fi
            IFS="$IFS_COMMA_NEWLINE"
        done

        unset IFS
    fi
}

#####################################################
# Execute the shared hooks in the
#   $INSTALL_DIR/shared directory.
#
# Returns:
#   1 in case a hook fails, 0 otherwise
#####################################################
execute_shared_hooks() {
    # split on comma and newline
    IFS="$IFS_COMMA_NEWLINE"

    # Fail if the shared root is not available (if enabled)
    FAIL_ON_NOT_EXISTING=$(git config --get githooks.failOnNonExistingSharedHooks)

    for SHARED_REPO in $SHARED_REPOS_LIST; do
        unset IFS

        set_shared_root "$SHARED_REPO"

        if [ ! -f "$SHARED_ROOT/.git/config" ]; then
            echo "! Failed to execute shared hooks in $SHARED_REPO" >&2
            echo "  It is not available. To fix, run:" >&2
            echo "    \$ git hooks shared update" >&2

            if [ "$FAIL_ON_NOT_EXISTING" = "true" ]; then
                return 1
            else
                echo "  Continuing..." >&2
                continue
            fi
        fi

        # Note: GIT_DIR might be set (?bug?) (actually the case for post-checkout hook)
        # which means we really need a `-f` to sepcify the actual config!
        REMOTE_URL=$(cd "$SHARED_ROOT" && git config -f "$SHARED_ROOT/.git/config" --get remote.origin.url)
        ACTIVE_REPO=$(echo "$SHARED_REPOS_LIST" | grep -o "$REMOTE_URL")
        if [ "$ACTIVE_REPO" != "$REMOTE_URL" ]; then
            echo "! Failed to execute shared hooks in $SHARED_REPO" >&2
            echo "  The URL \`$REMOTE_URL\` is different." >&2
            echo "  To fix it, run:" >&2
            echo "    \$ git hooks shared purge" >&2
            echo "    \$ git hooks shared update" >&2

            if [ "$FAIL_ON_NOT_EXISTING" = "true" ]; then
                return 1
            else
                echo "  Continuing..." >&2
                continue
            fi
        fi

        if [ -d "${SHARED_ROOT}/.githooks" ]; then
            execute_all_hooks_in "${SHARED_ROOT}/.githooks" "$@" || return 1
        elif [ -d "$SHARED_ROOT" ]; then
            execute_all_hooks_in "$SHARED_ROOT" "$@" || return 1
        fi

        IFS="$IFS_COMMA_NEWLINE"
    done
    unset IFS
}

#####################################################
# Checks in an update is available,
#   and optionally executes it.
#
# Returns:
#   None
#####################################################
check_for_updates_if_needed() {
    read_last_update_time
    should_run_update_checks || return
    record_update_time
    fetch_latest_update_script || return
    read_updated_version_number
    is_update_available || return
    read_single_repo_information
    should_run_update && execute_update && return
    print_update_disable_info
}

#####################################################
# Read the last time we have run an update check.
#
# Sets the ${LAST_UPDATE} variable.
#
# Returns:
#   None
#####################################################
read_last_update_time() {
    LAST_UPDATE=$(git config --global --get githooks.autoupdate.lastrun)
    if [ -z "$LAST_UPDATE" ]; then
        LAST_UPDATE=0
    fi
}

#####################################################
# Saves the last update time into the
#   githooks.autoupdate.lastrun global Git config.
#
# Returns:
#   None
#####################################################
record_update_time() {
    git config --global githooks.autoupdate.lastrun "$(date +%s)"
}

#####################################################
# Checks an update check should run already,
#   and updates are not disabled.
#
# Returns:
#   1 if updates should not run, 0 otherwise
#####################################################
should_run_update_checks() {
    [ "$HOOK_NAME" != "post-commit" ] && return 1

    UPDATES_ENABLED=$(git config --get githooks.autoupdate.enabled)
    [ "$UPDATES_ENABLED" != "Y" ] && return 1

    CURRENT_TIME=$(date +%s)
    ELAPSED_TIME=$((CURRENT_TIME - LAST_UPDATE))
    ONE_DAY=86400

    if [ $ELAPSED_TIME -lt $ONE_DAY ]; then
        return 1 # it is not time to update yet
    fi
}

#####################################################
# Returns the script path e.g. `run` for the app
#   `$1`
#
# Returns:
#   0 and "$INSTALL_DIR/tools/$1/run"
#   1 and "" otherwise
#####################################################
get_tool_script() {
    if [ -f "$INSTALL_DIR/tools/$1/run" ]; then
        echo "$INSTALL_DIR/tools/$1/run" && return 0
    fi
    return 1
}

#####################################################
# Execute the script at "$1".
#   If it is not executable then
#   call it as a shell script.
#
# Returns:
#   The error code of the script
#####################################################
call_script() {
    SCRIPT="$1"
    shift

    if [ -x "$SCRIPT" ]; then
        "$SCRIPT" "$@"
    else
        sh "$SCRIPT" "$@"
    fi

    return $?
}

#####################################################
# Show a prompt with the text `$2` with
#   hint text `$3` with
#   options `$4` in form of e.g. `Y/a/n/d` and
#   optional long options [optional]:
#     e.g. `$5-$8` : "Yes" "All" "None" "Disable"
#   First capital short option character is treated
#   as default.
#   The result is set in the variable named in `$1`.
#
#####################################################
show_prompt() {
    DIALOG_TOOL="$(get_tool_script "dialog")"
    VARIABLE="$1"
    shift
    TEXT="$1"
    shift
    HINT_TEXT="$1"
    shift
    SHORT_OPTIONS="$1"
    shift

    if [ "$DIALOG_TOOL" != "" ]; then
        ANSWER=$(call_script "$DIALOG_TOOL" "githook::" "$TEXT" "$SHORT_OPTIONS" "$@")
        # shellcheck disable=SC2181
        if [ $? -eq 0 ]; then
            if ! echo "$SHORT_OPTIONS" | grep -q "$ANSWER"; then
                echo "! Dialog tool did return wrong answer $ANSWER -> Abort." >&2
                exit 1
            fi

            # Safeguard `eval`
            if ! echo "$VARIABLE" | grep -qE "^[A-Z_]+\$"; then
                echo "! Invalid variable name: $VARIABLE" >&2
                exit 1
            fi

            eval "$VARIABLE"="$ANSWER"
            return
        fi

        # else: Running fallback...
    fi

    # Read from stdin
    printf "%s %s [%s]:" "$TEXT" "$HINT_TEXT" "$SHORT_OPTIONS"
    # shellcheck disable=SC2229
    read -r "$VARIABLE" </dev/tty
}

#####################################################
# Downloads a file "$1" with `wget` or `curl`
#
# Returns:
#   0 if download succeeded, 1 otherwise
#####################################################
download_file() {
    DOWNLOAD_FILE="$1"
    OUTPUT_FILE="$2"
    DOWNLOAD_TOOL="$(get_tool_script "download")"

    if [ "$DOWNLOAD_TOOL" != "" ]; then
        # Use the external download tool for downloading the file
        call_script "$DOWNLOAD_TOOL" "$DOWNLOAD_FILE" "$OUTPUT_FILE"
    else
        # The main update url.
        MAIN_DOWNLOAD_URL="https://raw.githubusercontent.com/rycus86/githooks/master"

        # Default implementation
        DOWNLOAD_URL="$MAIN_DOWNLOAD_URL/$DOWNLOAD_FILE"

        if curl --version >/dev/null 2>&1; then
            curl -fsSL "$DOWNLOAD_URL" -o "$OUTPUT_FILE" >/dev/null 2>&1
        elif wget --version >/dev/null 2>&1; then
            wget -O "$OUTPUT_FILE" "$DOWNLOAD_URL" >/dev/null 2>&1
        else
            echo "! Cannot download file \`$DOWNLOAD_URL\` - needs either curl or wget" >&2
            return 1
        fi
    fi

    # shellcheck disable=SC2181
    if [ $? -ne 0 ]; then
        echo "! Cannot download file \`$DOWNLOAD_FILE\` - command failed" >&2
        return 1
    fi
    return 0
}

#####################################################
# Loads the contents of the latest install
#   script into a variable.
#
# Sets the ${INSTALL_SCRIPT} variable
#
# Returns:
#   1 if failed the load the script, 0 otherwise
#####################################################
fetch_latest_update_script() {
    echo "^ Checking for updates ..."

    INSTALL_SCRIPT="$(mktemp)"
    if ! download_file "install.sh" "$INSTALL_SCRIPT"; then
        echo "! Failed to check for updates" >&2
        return 1
    fi
}

#####################################################
# Reads the version number of the latest
#   install script into a variable.
#
# Sets the ${LATEST_VERSION} variable
#
# Returns:
#   None
#####################################################
read_updated_version_number() {
    LATEST_VERSION=$(grep -E "^# Version: .*" <"$INSTALL_SCRIPT" | head -1 | sed -E "s/^# Version: //")
}

#####################################################
# Checks if the latest install script is
#   newer than what we have installed already.
#
# Returns:
#   0 if the script is newer, 1 otherwise
#####################################################
is_update_available() {
    CURRENT_VERSION=$(grep -E "^# Version: .*" "$0" | head -1 | sed -E "s/^# Version: //")
    UPDATE_AVAILABLE=$(echo "$CURRENT_VERSION $LATEST_VERSION" | awk "{ print (\$1 >= \$2) }")
    [ "$UPDATE_AVAILABLE" = "0" ] || return 1
}

#####################################################
# Reads whether the hooks in the current
#   local repository were installed in
#   single repository install mode.
#
# Sets the ${IS_SINGLE_REPO} variable
#
# Returns:
#   None
#####################################################
read_single_repo_information() {
    IS_SINGLE_REPO=$(git config --get --local githooks.single.install)
}

#####################################################
# Checks if the hooks in the current
#   local repository were installed in
#   single repository install mode.
#
# Returns:
#   0 if they were, 1 otherwise
#####################################################
is_single_repo() {
    [ "$IS_SINGLE_REPO" = "yes" ] || return 1
}

#####################################################
# Prompts the user whether the new update
#   should be installed or not.
#
# Returns:
#   0 if it should be, 1 otherwise
#####################################################
should_run_update() {
    MESSAGE="$(printf "%s\n%s" "* There is a new Githooks update available: Version $LATEST_VERSION" "Would you like to install it now?")"
    show_prompt EXECUTE_UPDATE "$MESSAGE" "Y/n" "Yes" "no"

    if [ -z "$EXECUTE_UPDATE" ] || [ "$EXECUTE_UPDATE" = "y" ] || [ "$EXECUTE_UPDATE" = "Y" ]; then
        return 0
    else
        return 1
    fi
}

#####################################################
# Performs the installation of the latest update.
#
# Returns:
#   0 if the update was successful, 1 otherwise
#####################################################
execute_update() {
    if is_single_repo; then
        if sh -s -- --single <"$INSTALL_SCRIPT"; then
            return 0
        fi
    else
        if sh <"$INSTALL_SCRIPT"; then
            return 0
        fi
    fi

    return 1
}

#####################################################
# Prints some information on how to disable
#   automatic update checks.
#
# Returns:
#   None
#####################################################
print_update_disable_info() {
    echo "  If you would like to disable auto-updates, run:"
    echo "    \$ git hooks update disable"
}

# Start processing the hooks
process_git_hook "$@" || exit 1<|MERGE_RESOLUTION|>--- conflicted
+++ resolved
@@ -4,11 +4,7 @@
 # It allows you to have a .githooks folder per-project that contains
 # its hooks to execute on various Git triggers.
 #
-<<<<<<< HEAD
-# Version: 1908.222325-d00462
-=======
-# Version: 1908.232127-854ee8
->>>>>>> c9672be8
+# Version: 1908.232140-3b7a5b
 
 #####################################################
 # Execute the current hook,
