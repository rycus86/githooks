#!/bin/sh
#
# Command line helper for https://github.com/rycus86/githooks
#
# This tool provides a convenience utility to manage
#   Githooks configuration, hook files and other
#   related functionality.
# This script should be an alias for `git hooks`, done by
#   git config --global alias.hooks "!${SCRIPT_DIR}/githooks"
#
# See the documentation in the project README for more information,
#   or run the `git hooks help` command for available options.
#
<<<<<<< HEAD
# Version: 1907.171303-359da1
=======
# Version: 1907.221206-176cca
>>>>>>> df9e879f

#####################################################
# Prints the command line help for usage and
#   available commands.
#####################################################
print_help() {
    print_help_header

    echo "
Available commands:

    disable     Disables a hook in the current repository
    enable      Enables a previously disabled hook in the current repository
    accept      Accepts the pending changes of a new or modified hook
    trust       Manages settings related to trusted repositories
    list        Lists the active hooks in the current repository
    shared      Manages the shared hook repositories
    install     Installs the latest Githooks hooks
    update      Performs an update check
    readme      Manages the Githooks README in the current repository
    ignore      Manages Githooks ignore files in the current repository
    config      Manages various Githooks configuration
    tools       Manages script folders for tools
    version     Prints the version number of this script
    help        Prints this help message

You can also execute \`git hooks <cmd> help\` for more information on the individual commands.
"
}

#####################################################
# Prints a general header to be included
#   as the first few lines of every help message.
#####################################################
print_help_header() {
    echo
    echo "Githooks - https://github.com/rycus86/githooks"
    echo "----------------------------------------------"
}

#####################################################
# Set up the main variables that
#   we will throughout the hook.
#
# Sets the ${CURRENT_GIT_DIR} variable
#
# Returns:
#   None
#####################################################
set_main_variables() {
    CURRENT_GIT_DIR=$(git rev-parse --git-common-dir 2>/dev/null)
    if [ "${CURRENT_GIT_DIR}" = "--git-common-dir" ]; then
        CURRENT_GIT_DIR=".git"
    fi
}

#####################################################
# Checks if the current directory is
#   a Git repository or not.
#
# Returns:
#   0 if it is likely a Git repository,
#   1 otherwise
#####################################################
is_running_in_git_repo_root() {
    if ! git status >/dev/null 2>&1; then
        return 1
    fi

    [ -d "${CURRENT_GIT_DIR}" ] || return 1
}

#####################################################
# Finds a hook file path based on trigger name,
#   file name, relative or absolute path, or
#   some combination of these.
#
# Sets the ${HOOK_PATH} environment variable.
#
# Returns:
#   0 on success, 1 when no hooks found
#####################################################
find_hook_path_to_enable_or_disable() {
    if [ -z "$1" ]; then
        HOOK_PATH=$(cd .githooks && pwd)

    elif [ -n "$1" ] && [ -n "$2" ]; then
        HOOK_TARGET="$(pwd)/.githooks/$1/$2"
        if [ -e "$HOOK_TARGET" ]; then
            HOOK_PATH="$HOOK_TARGET"
        fi

    elif [ -n "$1" ]; then
        if [ -e "$1" ]; then
            HOOK_DIR=$(dirname "$1")
            HOOK_NAME=$(basename "$1")

            if [ "$HOOK_NAME" = "." ]; then
                HOOK_PATH=$(cd "$HOOK_DIR" && pwd)
            else
                HOOK_PATH=$(cd "$HOOK_DIR" && pwd)/"$HOOK_NAME"
            fi

        elif [ -f ".githooks/$1" ]; then
            HOOK_PATH=$(cd .githooks && pwd)/"$1"

        else
            for HOOK_DIR in .githooks/*; do
                HOOK_ITEM=$(basename "$HOOK_DIR")
                if [ "$HOOK_ITEM" = "$1" ]; then
                    HOOK_PATH=$(cd "$HOOK_DIR" && pwd)
                fi

                if [ ! -d "$HOOK_DIR" ]; then
                    continue
                fi

                HOOK_DIR=$(cd "$HOOK_DIR" && pwd)

                for HOOK_FILE in "$HOOK_DIR"/*; do
                    HOOK_ITEM=$(basename "$HOOK_FILE")
                    if [ "$HOOK_ITEM" = "$1" ]; then
                        HOOK_PATH="$HOOK_FILE"
                    fi
                done
            done
        fi
    fi

    if [ -z "$HOOK_PATH" ]; then
        echo "Sorry, cannot find any hooks that would match that"
        return 1
    elif echo "$HOOK_PATH" | grep -qv "/.githooks"; then
        if [ -d "$HOOK_PATH/.githooks" ]; then
            HOOK_PATH="$HOOK_PATH/.githooks"
        else
            echo "Sorry, cannot find any hooks that would match that"
            return 1
        fi
    fi
}

#####################################################
# Creates the Githooks checksum file
#   for the repository if it does not exist yet.
#####################################################
ensure_checksum_file_exists() {
    touch "${CURRENT_GIT_DIR}/.githooks.checksum"
}

#####################################################
# Disables one or more hook files
#   in the current repository.
#
# Returns:
#   1 if the current directory is not a Git repo,
#   0 otherwise
#####################################################
disable_hook() {
    if [ "$1" = "help" ]; then
        print_help_header
        echo "
git hooks disable [trigger] [hook-script]
git hooks disable [hook-script]
git hooks disable [trigger]
git hooks disable [-a|--all]
git hooks disable [-r|--reset]

    Disables a hook in the current repository.
    The \`trigger\` parameter should be the name of the Git event if given.
    The \`hook-script\` can be the name of the file to disable, or its
    relative path, or an absolute path, we will try to find it.
    The \`--all\` parameter on its own will disable running any Githooks
    in the current repository, both existing ones and any future hooks.
    The \`--reset\` parameter is used to undo this, and let hooks run again.
"
        return
    fi

    if ! is_running_in_git_repo_root; then
        echo "The current directory ($(pwd)) does not seem to be the root of a Git repository!"
        exit 1
    fi

    if [ "$1" = "-a" ] || [ "$1" = "--all" ]; then
        git config githooks.disable Y &&
            echo "All existing and future hooks are disabled in the current repository" &&
            return

        echo "! Failed to disable hooks in the current repository"
        exit 1

    elif [ "$1" = "-r" ] || [ "$1" = "--reset" ]; then
        git config --unset githooks.disable

        if ! git config --get githooks.disable; then
            echo "Githooks hook files are not disabled anymore by default" && return
        else
            echo "! Failed to re-enable Githooks hook files"
            exit 1
        fi
    fi

    if ! find_hook_path_to_enable_or_disable "$@"; then
        if [ "$1" = "update" ]; then
            echo "  Did you mean \`git hooks update disable\` ?"
        fi

        exit 1
    fi

    ensure_checksum_file_exists

    for HOOK_FILE in $(find "$HOOK_PATH" -type f | grep "/.githooks/"); do
        if grep -q "disabled> $HOOK_FILE" "${CURRENT_GIT_DIR}/.githooks.checksum" 2>/dev/null; then
            echo "Hook file is already disabled at $HOOK_FILE"
            continue
        fi

        echo "disabled> $HOOK_FILE" >>"${CURRENT_GIT_DIR}/.githooks.checksum"
        echo "Hook file disabled at $HOOK_FILE"
    done
}

#####################################################
# Enables one or more hook files
#   in the current repository.
#
# Returns:
#   1 if the current directory is not a Git repo,
#   0 otherwise
#####################################################
enable_hook() {
    if [ "$1" = "help" ]; then
        print_help_header
        echo "
git hooks enable [trigger] [hook-script]
git hooks enable [hook-script]
git hooks enable [trigger]

    Enables a hook or hooks in the current repository.
    The \`trigger\` parameter should be the name of the Git event if given.
    The \`hook-script\` can be the name of the file to enable, or its
    relative path, or an absolute path, we will try to find it.
"
        return
    fi

    if ! is_running_in_git_repo_root; then
        echo "The current directory ($(pwd)) does not seem to be the root of a Git repository!"
        exit 1
    fi

    if ! find_hook_path_to_enable_or_disable "$@"; then
        if [ "$1" = "update" ]; then
            echo "  Did you mean \`git hooks update enable\` ?"
        fi

        exit 1
    fi

    ensure_checksum_file_exists

    sed "\\|disabled> $HOOK_PATH|d" "${CURRENT_GIT_DIR}/.githooks.checksum" >"${CURRENT_GIT_DIR}/.githooks.checksum.tmp" &&
        mv "${CURRENT_GIT_DIR}/.githooks.checksum.tmp" "${CURRENT_GIT_DIR}/.githooks.checksum" &&
        echo "Hook file(s) enabled at $HOOK_PATH"
}

#####################################################
# Accept changes to a new or existing but changed
#   hook file by recording its checksum as accepted.
#
# Returns:
#   1 if the current directory is not a Git repo,
#   0 otherwise
#####################################################
accept_changes() {
    if [ "$1" = "help" ]; then
        print_help_header
        echo "
git hooks accept [trigger] [hook-script]
git hooks accept [hook-script]
git hooks accept [trigger]

    Accepts a new hook or changes to an existing hook.
    The \`trigger\` parameter should be the name of the Git event if given.
    The \`hook-script\` can be the name of the file to enable, or its
    relative path, or an absolute path, we will try to find it.
"
        return
    fi

    if ! is_running_in_git_repo_root; then
        echo "The current directory ($(pwd)) does not seem to be the root of a Git repository!"
        exit 1
    fi

    find_hook_path_to_enable_or_disable "$@" || exit 1
    ensure_checksum_file_exists

    for HOOK_FILE in $(find "$HOOK_PATH" -type f | grep "/.githooks/"); do
        if grep -q "disabled> $HOOK_FILE" "${CURRENT_GIT_DIR}/.githooks.checksum"; then
            echo "Hook file is currently disabled at $HOOK_FILE"
            continue
        fi

        CHECKSUM=$(get_hook_checksum "$HOOK_FILE")

        echo "$CHECKSUM $HOOK_FILE" >>"${CURRENT_GIT_DIR}/.githooks.checksum" &&
            echo "Changes accepted for $HOOK_FILE"
    done
}

#####################################################
# Returns the MD5 checksum of the hook file
#   passed in as the first argument.
#####################################################
get_hook_checksum() {
    # get hash of the hook contents
    if ! MD5_HASH=$(md5 -r "$1" 2>/dev/null); then
        MD5_HASH=$(md5sum "$1" 2>/dev/null)
    fi

    echo "$MD5_HASH" | awk "{ print \$1 }"
}

#####################################################
# Manage settings related to trusted repositories.
#   It allows setting up and clearing marker
#   files and Git configuration.
#
# Returns:
#   1 on failure, 0 otherwise
#####################################################
manage_trusted_repo() {
    if [ "$1" = "help" ]; then
        print_help_header
        echo "
git hooks trust
git hooks trust [revoke]
git hooks trust [delete]
git hooks trust [forget]

    Sets up, or reverts the trusted setting for the local repository.
    When called without arguments, it marks the local repository as trusted.
    The \`revoke\` argument resets the already accepted trust setting,
    and the \`delete\` argument also deletes the trusted marker.
    The \`forget\` option unsets the trust setting, asking for accepting
    it again next time, if the repository is marked as trusted.
"
        return
    fi

    if ! is_running_in_git_repo_root; then
        echo "The current directory ($(pwd)) does not seem to be the root of a Git repository!"
        exit 1
    fi

    if [ -z "$1" ]; then
        mkdir -p .githooks &&
            touch .githooks/trust-all &&
            git config githooks.trust.all Y &&
            echo "The current repository is now trusted." &&
            echo "  Do not forget to commit and push the trust marker!" &&
            return

        echo "! Failed to mark the current repository as trusted"
        exit 1
    fi

    if [ "$1" = "forget" ]; then
        if [ -z "$(git config --local --get githooks.trust.all)" ]; then
            echo "The current repository does not have trust settings."
            return
        elif git config --unset githooks.trust.all; then
            echo "The current repository is no longer trusted."
            return
        else
            echo "! Failed to revoke the trusted setting"
            exit 1
        fi

    elif [ "$1" = "revoke" ] || [ "$1" = "delete" ]; then
        if git config githooks.trust.all N; then
            echo "The current repository is no longer trusted."
        else
            echo "! Failed to revoke the trusted setting"
            exit 1
        fi

        if [ "$1" = "revoke" ]; then
            return
        fi
    fi

    if [ "$1" = "delete" ] || [ -f .githooks/trust-all ]; then
        rm -rf .githooks/trust-all &&
            echo "The trust marker is removed from the repository." &&
            echo "  Do not forget to commit and push the change!" &&
            return

        echo "! Failed to delete the trust marker"
        exit 1
    fi

    echo "! Unknown subcommand: $1"
    echo "  Run \`git hooks trust help\` to see the available options."
    exit 1
}

#####################################################
# Lists the hook files in the current
#   repository along with their current state.
#
# Returns:
#   1 if the current directory is not a Git repo,
#   0 otherwise
#####################################################
list_hooks() {
    if [ "$1" = "help" ]; then
        print_help_header
        echo "
git hooks list [type]

    Lists the active hooks in the current repository along with their state.
    If \`type\` is given, then it only lists the hooks for that trigger event.
    This command needs to be run at the root of a repository.
"
        return
    fi

    if ! is_running_in_git_repo_root; then
        echo "The current directory ($(pwd)) does not seem to be the root of a Git repository!"
        exit 1
    fi

    if [ -n "$*" ]; then
        LIST_TYPES="$*"
        WARN_NOT_FOUND="1"
    else
        LIST_TYPES="
        applypatch-msg pre-applypatch post-applypatch
        pre-commit prepare-commit-msg commit-msg post-commit
        pre-rebase post-checkout post-merge pre-push
        pre-receive update post-receive post-update
        push-to-checkout pre-auto-gc post-rewrite sendemail-validate"
    fi

    for LIST_TYPE in $LIST_TYPES; do
        LIST_OUTPUT=""

        # non-Githooks hook file
        if [ -x "${CURRENT_GIT_DIR}/hooks/${LIST_TYPE}.replaced.githook" ]; then
            ITEM_STATE=$(get_hook_state "${CURRENT_GIT_DIR}/hooks/${LIST_TYPE}.replaced.githook")
            LIST_OUTPUT="$LIST_OUTPUT
  - $LIST_TYPE (previous / file / ${ITEM_STATE})"
        fi

        # global shared hooks
        SHARED_REPOS_LIST=$(git config --global --get githooks.shared)
        for SHARED_ITEM in $(list_hooks_in_shared_repos "$LIST_TYPE"); do
            if [ -d "$SHARED_ITEM" ]; then
                for LIST_ITEM in "$SHARED_ITEM"/*; do
                    ITEM_NAME=$(basename "$LIST_ITEM")
                    ITEM_STATE=$(get_hook_state "$LIST_ITEM")
                    LIST_OUTPUT="$LIST_OUTPUT
  - $ITEM_NAME (${ITEM_STATE} / shared:global)"
                done

            elif [ -f "$SHARED_ITEM" ]; then
                ITEM_STATE=$(get_hook_state "$SHARED_ITEM")
                LIST_OUTPUT="$LIST_OUTPUT
  - $LIST_TYPE (file / ${ITEM_STATE} / shared:global)"
            fi
        done

        # local shared hooks
        if [ -f "$(pwd)/.githooks/.shared" ]; then
            SHARED_REPOS_LIST=$(grep -E "^[^#].+$" <"$(pwd)/.githooks/.shared")
            for SHARED_ITEM in $(list_hooks_in_shared_repos "$LIST_TYPE"); do
                if [ -d "$SHARED_ITEM" ]; then
                    for LIST_ITEM in "$SHARED_ITEM"/*; do
                        ITEM_NAME=$(basename "$LIST_ITEM")
                        ITEM_STATE=$(get_hook_state "$LIST_ITEM")
                        LIST_OUTPUT="$LIST_OUTPUT
  - $ITEM_NAME (${ITEM_STATE} / shared:local)"
                    done

                elif [ -f "$SHARED_ITEM" ]; then
                    ITEM_STATE=$(get_hook_state "$SHARED_ITEM")
                    LIST_OUTPUT="$LIST_OUTPUT
  - $LIST_TYPE (file / ${ITEM_STATE} / shared:local)"
                fi
            done
        fi

        # in the current repository
        if [ -d ".githooks/$LIST_TYPE" ]; then
            for LIST_ITEM in .githooks/"$LIST_TYPE"/*; do
                ITEM_NAME=$(basename "$LIST_ITEM")
                ITEM_STATE=$(get_hook_state "$(pwd)/.githooks/$LIST_TYPE/$ITEM_NAME")
                LIST_OUTPUT="$LIST_OUTPUT
  - $ITEM_NAME (${ITEM_STATE})"
            done

        elif [ -f ".githooks/$LIST_TYPE" ]; then
            ITEM_STATE=$(get_hook_state "$(pwd)/.githooks/$LIST_TYPE")
            LIST_OUTPUT="$LIST_OUTPUT
  - $LIST_TYPE (file / ${ITEM_STATE})"

        fi

        if [ -n "$LIST_OUTPUT" ]; then
            echo "> ${LIST_TYPE}${LIST_OUTPUT}"

        elif [ -n "$WARN_NOT_FOUND" ]; then
            echo "> $LIST_TYPE"
            echo "  No active hooks found"

        fi
    done
}

#####################################################
# Returns the state of hook file
#   in a human-readable format
#   on the standard output.
#####################################################
get_hook_state() {
    if is_repository_disabled; then
        echo "disabled"
    elif is_file_ignored "$1"; then
        echo "ignored"
    elif is_trusted_repo; then
        echo "active / trusted"
    else
        get_hook_enabled_or_disabled_state "$1"
    fi
}

#####################################################
# Checks if Githooks is disabled in the
#   current local repository.
#
# Returns:
#   0 if disabled, 1 otherwise
#####################################################
is_repository_disabled() {
    GITHOOKS_CONFIG_DISABLE=$(git config --get githooks.disable)
    if [ "$GITHOOKS_CONFIG_DISABLE" = "y" ] || [ "$GITHOOKS_CONFIG_DISABLE" = "Y" ]; then
        return 0
    else
        return 1
    fi
}

#####################################################
# Checks if the hook file at ${HOOK_PATH}
#   is ignored and should not be executed.
#
# Returns:
#   0 if ignored, 1 otherwise
#####################################################
is_file_ignored() {
    HOOK_NAME=$(basename "$1")
    IS_IGNORED=""

    # If there are .ignore files, read the list of patterns to exclude.
    ALL_IGNORE_FILE=$(mktemp)
    if [ -f ".githooks/.ignore" ]; then
        cat ".githooks/.ignore" >"$ALL_IGNORE_FILE"
        echo >>"$ALL_IGNORE_FILE"
    fi
    if [ -f ".githooks/${LIST_TYPE}/.ignore" ]; then
        cat ".githooks/${LIST_TYPE}/.ignore" >>"$ALL_IGNORE_FILE"
        echo >>"$ALL_IGNORE_FILE"
    fi

    # Check if the filename matches any of the ignored patterns
    while IFS= read -r IGNORED; do
        if [ -z "$IGNORED" ] || [ "$IGNORED" != "${IGNORED#\#}" ]; then
            continue
        fi

        if [ -z "${HOOK_NAME##$IGNORED}" ]; then
            IS_IGNORED="y"
            break
        fi
    done <"$ALL_IGNORE_FILE"

    # Remove the temporary file
    rm -f "$ALL_IGNORE_FILE"

    if [ -n "$IS_IGNORED" ]; then
        return 0
    else
        return 1
    fi
}

#####################################################
# Checks whether the current repository
#   is trusted, and that this is accepted.
#
# Returns:
#   0 if the repo is trusted, 1 otherwise
#####################################################
is_trusted_repo() {
    if [ -f ".githooks/trust-all" ]; then
        TRUST_ALL_CONFIG=$(git config --local --get githooks.trust.all)
        TRUST_ALL_RESULT=$?

        # shellcheck disable=SC2181
        if [ $TRUST_ALL_RESULT -ne 0 ]; then
            return 1
        elif [ $TRUST_ALL_RESULT -eq 0 ] && [ "$TRUST_ALL_CONFIG" = "Y" ]; then
            return 0
        fi
    fi

    return 1
}

#####################################################
# Returns the enabled or disabled state
#   in human-readable format for a hook file
#   passed in as the first argument.
#####################################################
get_hook_enabled_or_disabled_state() {
    HOOK_PATH="$1"

    # get hash of the hook contents
    if ! MD5_HASH=$(md5 -r "$HOOK_PATH" 2>/dev/null); then
        MD5_HASH=$(md5sum "$HOOK_PATH" 2>/dev/null)
    fi
    MD5_HASH=$(echo "$MD5_HASH" | awk "{ print \$1 }")
    CURRENT_HASHES=$(grep "$HOOK_PATH" "${CURRENT_GIT_DIR}/.githooks.checksum" 2>/dev/null)

    # check against the previous hash
    if echo "$CURRENT_HASHES" | grep -q "disabled> $HOOK_PATH" >/dev/null 2>&1; then
        echo "disabled"
    elif ! echo "$CURRENT_HASHES" | grep -q "$MD5_HASH $HOOK_PATH" >/dev/null 2>&1; then
        if [ -z "$CURRENT_HASHES" ]; then
            echo "pending / new"
        else
            echo "pending / changed"
        fi
    else
        echo "active"
    fi
}

#####################################################
# List the shared hooks from the
#   ~/.githooks/shared directory.
#
# Returns the list of paths to the hook files
#   in the shared hook repositories found locally.
#####################################################
list_hooks_in_shared_repos() {
    if [ ! -d ~/.githooks/shared ]; then
        return
    fi

    SHARED_LIST_TYPE="$1"

    for SHARED_ROOT in ~/.githooks/shared/*; do
        if [ ! -d "$SHARED_ROOT" ]; then
            continue
        fi

        REMOTE_URL=$(cd "$SHARED_ROOT" && git config --get remote.origin.url)
        ACTIVE_REPO=$(echo "$SHARED_REPOS_LIST" | grep -o "$REMOTE_URL")
        if [ "$ACTIVE_REPO" != "$REMOTE_URL" ]; then
            continue
        fi

        if [ -e "${SHARED_ROOT}/.githooks/${SHARED_LIST_TYPE}" ]; then
            echo "${SHARED_ROOT}/.githooks/${SHARED_LIST_TYPE}"
        elif [ -e "${SHARED_ROOT}/${LIST_TYPE}" ]; then
            echo "${SHARED_ROOT}/${LIST_TYPE}"
        fi
    done
}

#####################################################
# Manages the shared hook repositories set either
#   globally, or locally within the repository.
# Changes the \`githooks.shared\` global Git
#   configuration, or the contents of the
#   \`.githooks/.shared\` file in the local
#   Git repository.
#
# Returns:
#   0 on success, 1 on failure (exit code)
#####################################################
manage_shared_hook_repos() {
    if [ "$1" = "help" ]; then
        print_help_header
        echo "
git hooks shared [add|remove] [--global|--local] <git-url>
git hooks shared clear [--global|--local|--all]
git hooks shared purge
git hooks shared list [--global|--local|--all] [--with-url]
git hooks shared [update|pull]

    Manages the shared hook repositories set either globally, or locally within the repository.
    The \`add\` or \`remove\` subcommands adds or removes an item, given as \`git-url\` from the list.
    If \`--global\` is given, then the \`githooks.shared\` global Git configuration is modified, or if the
    \`--local\` option (default) is set, the \`.githooks/.shared\` file is modified in the local repository.
    The \`clear\` subcommand deletes every item on either the global or the local list,
    or both when the \`--all\` option is given.
    The \`purge\` subcommand deletes the shared hook repositories already pulled locally.
    The \`list\` subcommand list the global, local or all (default) shared hooks repositories,
    and optionally prints the Git URL for them, when the \`--with-url\` option is used.
    The \`update\` or \`pull\` subcommands update all the shared repositories, both global and local, either by
    running \`git pull\` on existing ones or \`git clone\` on new ones.
"
        return
    fi

    if [ "$1" = "update" ] || [ "$1" = "pull" ]; then
        update_shared_hook_repos
        return
    fi

    if [ "$1" = "clear" ]; then
        shift
        clear_shared_hook_repos "$@"
        return
    fi

    if [ "$1" = "purge" ]; then
        [ -w ~/.githooks/shared ] &&
            rm -rf ~/.githooks/shared &&
            echo "All existing shared hook repositories have been deleted locally" &&
            return

        echo "! Cannot delete existing shared hook repositories locally (maybe there is none)"
        exit 1
    fi

    if [ "$1" = "list" ]; then
        shift
        list_shared_hook_repos "$@"
        return
    fi

    if [ "$1" = "add" ]; then
        shift
        add_shared_hook_repo "$@"
        return
    fi

    if [ "$1" = "remove" ]; then
        shift
        remove_shared_hook_repo "$@"
        return
    fi

    echo "! Unknown subcommand: \`$1\`"
    exit 1
}

#####################################################
# Adds the URL of a new shared hook repository to
#   the global or local list.
#####################################################
add_shared_hook_repo() {
    SET_SHARED_GLOBAL=
    SHARED_REPO_URL=

    case "$1" in
    "--global")
        SET_SHARED_GLOBAL=1
        SHARED_REPO_URL="$2"
        ;;
    "--local")
        SET_SHARED_GLOBAL=
        SHARED_REPO_URL="$2"
        ;;
    *)
        SHARED_REPO_URL="$1"
        ;;
    esac

    if [ -z "$SHARED_REPO_URL" ]; then
        echo "! Usage: \`git hooks shared add [--global|--local] <git-url>\`"
        exit 1
    fi

    if [ -n "$SET_SHARED_GLOBAL" ]; then
        CURRENT_LIST=$(git config --global --get githooks.shared)

        if [ -n "$CURRENT_LIST" ]; then
            NEW_LIST="${CURRENT_LIST},${SHARED_REPO_URL}"
        else
            NEW_LIST="$SHARED_REPO_URL"
        fi

        git config --global githooks.shared "$NEW_LIST" &&
            echo "The new shared hook repository is successfully added" &&
            return

        echo "! Failed to add the new shared hook repository"
        exit 1

    else
        if ! is_running_in_git_repo_root; then
            echo "The current directory ($(pwd)) does not seem to be the root of a Git repository!"
            exit 1
        fi

        mkdir -p "$(pwd)/.githooks"

        [ -f "$(pwd)/.githooks/.shared" ] &&
            echo "" >>"$(pwd)/.githooks/.shared"

        echo "# Added on $(date)" >>"$(pwd)/.githooks/.shared" &&
            echo "$SHARED_REPO_URL" >>"$(pwd)/.githooks/.shared" &&
            echo "The new shared hook repository is successfully added" &&
            echo "  Do not forget to commit the change!" &&
            return

        echo "! Failed to add the new shared hook repository"
        exit 1

    fi
}

#####################################################
# Removes the URL of a new shared hook repository to
#   the global or local list.
#####################################################
remove_shared_hook_repo() {
    SET_SHARED_GLOBAL=
    SHARED_REPO_URL=

    case "$1" in
    "--global")
        SET_SHARED_GLOBAL=1
        SHARED_REPO_URL="$2"
        ;;
    "--local")
        SET_SHARED_GLOBAL=
        SHARED_REPO_URL="$2"
        ;;
    *)
        SHARED_REPO_URL="$1"
        ;;
    esac

    if [ -z "$SHARED_REPO_URL" ]; then
        echo "! Usage: \`git hooks shared remove [--global|--local] <git-url>\`"
        exit 1
    fi

    if [ -n "$SET_SHARED_GLOBAL" ]; then
        CURRENT_LIST=$(git config --global --get githooks.shared)
        NEW_LIST=""

        IFS=",
        "

        for SHARED_REPO_ITEM in $CURRENT_LIST; do
            if [ "$SHARED_REPO_ITEM" = "$SHARED_REPO_URL" ]; then
                continue
            fi

            if [ -z "$NEW_LIST" ]; then
                NEW_LIST="$SHARED_REPO_ITEM"
            else
                NEW_LIST="${NEW_LIST},${SHARED_REPO_ITEM}"
            fi
        done

        unset IFS

        if [ -z "$NEW_LIST" ]; then
            clear_shared_hook_repos "--global" && return || exit 1
        fi

        git config --global githooks.shared "$NEW_LIST" &&
            echo "The list of shared hook repositories is successfully changed" &&
            return

        echo "! Failed to remove a shared hook repository"
        exit 1

    else
        if ! is_running_in_git_repo_root; then
            echo "The current directory ($(pwd)) does not seem to be the root of a Git repository!"
            exit 1
        fi

        CURRENT_LIST=$(grep -E "^[^#].+$" <"$(pwd)/.githooks/.shared")
        NEW_LIST=""

        IFS=",
        "

        for SHARED_REPO_ITEM in $CURRENT_LIST; do
            if [ "$SHARED_REPO_ITEM" = "$SHARED_REPO_URL" ]; then
                continue
            fi

            if [ -z "$NEW_LIST" ]; then
                NEW_LIST="$SHARED_REPO_ITEM"
            else
                NEW_LIST="${NEW_LIST}
${SHARED_REPO_ITEM}"
            fi
        done

        unset IFS

        if [ -z "$NEW_LIST" ]; then
            clear_shared_hook_repos "--local" && return || exit 1
        fi

        echo "$NEW_LIST" >"$(pwd)/.githooks/.shared" &&
            echo "The list of shared hook repositories is successfully changed" &&
            echo "  Do not forget to commit the change!" &&
            return

        echo "! Failed to remove a shared hook repository"
        exit 1

    fi
}

#####################################################
# Clears the list of shared hook repositories
#   from the global or local list, or both.
#####################################################
clear_shared_hook_repos() {
    CLEAR_GLOBAL_REPOS=
    CLEAR_LOCAL_REPOS=

    case "$1" in
    "--global")
        CLEAR_GLOBAL_REPOS=1
        ;;
    "--local")
        CLEAR_LOCAL_REPOS=1
        ;;
    "--all")
        CLEAR_GLOBAL_REPOS=1
        CLEAR_LOCAL_REPOS=1
        ;;
    *)
        echo "! One of the following must be used:"
        echo "  git hooks shared clear --global"
        echo "  git hooks shared clear --local"
        echo "  git hooks shared clear --all"
        exit 1
        ;;
    esac

    if [ -n "$CLEAR_GLOBAL_REPOS" ] && [ -n "$(git config --global --get githooks.shared)" ]; then
        git config --global --unset githooks.shared &&
            echo "Global shared hook repository list cleared" ||
            CLEAR_REPOS_FAILED=1
    fi

    if [ -n "$CLEAR_LOCAL_REPOS" ] && [ -f "$(pwd)/.githooks/.shared" ]; then
        rm -f "$(pwd)/.githooks/.shared" &&
            echo "Local shared hook repository list cleared" ||
            CLEAR_REPOS_FAILED=1
    fi

    if [ -n "$CLEAR_REPOS_FAILED" ]; then
        echo "! There were some problems clearing the shared hook repository list"
        exit 1
    fi
}

#####################################################
# Prints the list of shared hook repositories,
#   along with their Git URLs optionally, from
#   the global or local list, or both.
#####################################################
list_shared_hook_repos() {
    LIST_GLOBAL=1
    LIST_LOCAL=1
    LIST_WITH_URL=

    for ARG in "$@"; do
        case "$ARG" in
        "--global")
            LIST_LOCAL=
            ;;
        "--local")
            LIST_GLOBAL=
            ;;
        "--all")
            # leave both list options on
            ;;
        "--with-url")
            LIST_WITH_URL=1
            ;;
        *)
            echo "! Unknown list option: $ARG"
            exit 1
            ;;
        esac
    done

    IFS=",
    "

    if [ -n "$LIST_GLOBAL" ]; then
        echo "Global shared hook repositories:"

        if [ -z "$(git config --global --get githooks.shared)" ]; then
            echo "  - None"
        else
            for LIST_ITEM in $(git config --global --get githooks.shared); do

                set_shared_root "$LIST_ITEM"
                if [ -d "$SHARED_ROOT/.git" ]; then
                    if [ "$(cd "$SHARED_ROOT" && git config --get remote.origin.url)" = "$LIST_ITEM" ]; then
                        LIST_ITEM_STATE="active"
                    else
                        LIST_ITEM_STATE="invalid"
                    fi
                else
                    LIST_ITEM_STATE="pending"
                fi

                if [ -n "$LIST_WITH_URL" ]; then
                    echo "  - $NORMALIZED_NAME ($LIST_ITEM_STATE)
      url: $LIST_ITEM"
                else
                    echo "  - $NORMALIZED_NAME ($LIST_ITEM_STATE)"
                fi
            done
        fi
    fi

    if [ -n "$LIST_LOCAL" ]; then
        echo "Local shared hook repositories:"

        if ! is_running_in_git_repo_root; then
            echo "  - Current folder does not seem to be a Git repository"
            exit 1
        elif [ ! -f "$(pwd)/.githooks/.shared" ]; then
            echo "  - None"
        else
            SHARED_REPOS_LIST=$(grep -E "^[^#].+$" <"$(pwd)/.githooks/.shared")

            echo "$SHARED_REPOS_LIST" | while read -r LIST_ITEM; do

                set_shared_root "$LIST_ITEM"

                if [ -d "$SHARED_ROOT/.git" ]; then
                    if [ "$(cd "$SHARED_ROOT" && git config --get remote.origin.url)" = "$LIST_ITEM" ]; then
                        LIST_ITEM_STATE="active"
                    else
                        LIST_ITEM_STATE="invalid"
                    fi
                else
                    LIST_ITEM_STATE="pending"
                fi

                if [ -n "$LIST_WITH_URL" ]; then
                    echo "  - $NORMALIZED_NAME ($LIST_ITEM_STATE)
      url: $LIST_ITEM"
                else
                    echo "  - $NORMALIZED_NAME ($LIST_ITEM_STATE)"
                fi
            done
        fi
    fi

    unset IFS
}

#####################################################
# Updates the configured shared hook repositories.
#
# Returns:
#   None
#####################################################
update_shared_hook_repos() {
    if [ "$1" = "help" ]; then
        print_help_header
        echo "
git hooks pull

    Updates the shared repositories found either
    in the global Git configuration, or in the
    \`.githooks/.shared\` file in the local repository.

> Please use \`git hooks shared pull\` instead, this version is now deprecated.
"
        return
    fi

    SHARED_HOOKS=$(git config --global --get githooks.shared)
    if [ -n "$SHARED_HOOKS" ]; then
        update_shared_hooks_in "$SHARED_HOOKS"
    fi

    if [ -f "$(pwd)/.githooks/.shared" ]; then
        SHARED_HOOKS=$(grep -E "^[^#].+$" <"$(pwd)/.githooks/.shared")
        update_shared_hooks_in "$SHARED_HOOKS"
    fi

    echo "Finished"
}

#####################################################
# Sets the SHARED_ROOT and NORMALIZED_NAME
#   for the shared hook repo url `$1`.
#
# Returns:
#   0 when successfully finished, 1 otherwise
#####################################################
set_shared_root() {
    NORMALIZED_NAME=$(echo "$1" |
        sed -E "s#.*[:/](.+/.+)\\.git#\\1#" |
        sed -E "s/[^a-zA-Z0-9]/_/g")
    SHARED_ROOT=~/.githooks/shared/"$NORMALIZED_NAME"
}

#####################################################
# Updates the shared hooks repositories
#   on the list passed in on the first argument.
#####################################################
update_shared_hooks_in() {
    SHARED_REPOS_LIST="$1"

    # split on comma and newline
    IFS=",
    "

    for SHARED_REPO in $SHARED_REPOS_LIST; do
        mkdir -p ~/.githooks/shared

        set_shared_root "$SHARED_REPO"

        if [ -d "$SHARED_ROOT/.git" ]; then
            echo "* Updating shared hooks from: $SHARED_REPO"
            PULL_OUTPUT=$(cd "$SHARED_ROOT" && git pull 2>&1)
            # shellcheck disable=SC2181
            if [ $? -ne 0 ]; then
                echo "! Update failed, git pull output:"
                echo "$PULL_OUTPUT"
            fi
        else
            echo "* Retrieving shared hooks from: $SHARED_REPO"
            [ -d "$SHARED_ROOT" ] && rm -rf "$SHARED_ROOT"
            CLONE_OUTPUT=$(git clone "$SHARED_REPO" "$SHARED_ROOT" 2>&1)
            # shellcheck disable=SC2181
            if [ $? -ne 0 ]; then
                echo "! Clone failed, git clone output:"
                echo "$CLONE_OUTPUT"
            fi
        fi
    done

    unset IFS
}

#####################################################
# Executes an ondemand installation
#   of the latest Githooks version.
#
# Returns:
#   1 if the installation fails,
#   0 otherwise
#####################################################
run_ondemand_installation() {
    if [ "$1" = "help" ]; then
        print_help_header
        echo "
git hooks install [--global]

    Installs the Githooks hooks into the current repository.
    If the \`--global\` flag is given, it executes the installation
    globally, including the hook templates for future repositories.
"
        return
    fi

    if [ "$1" = "--global" ]; then
        IS_SINGLE_REPO="no"
    else
        IS_SINGLE_REPO="yes"
    fi

    echo "Fetching the install script ..."

    if ! fetch_latest_install_script; then
        echo "! Failed to fetch the latest install script"
        echo "  You can retry manually using one of the alternative methods,"
        echo "    see them here: https://github.com/rycus86/githooks#installation"
        exit 1
    fi

    read_latest_version_number

    echo "  Githooks install script downloaded: Version $LATEST_VERSION"
    echo

    if ! execute_install_script; then
        echo "! Failed to execute the installation"
        exit 1
    fi
}

#####################################################
# Executes an update check, and potentially
#   the installation of the latest version.
#
# Returns:
#   1 if the latest version cannot be retrieved,
#   0 otherwise
#####################################################
run_update_check() {
    if [ "$1" = "help" ]; then
        print_help_header
        echo "
git hooks update [force]
git hooks update [enable|disable]

    Executes an update check for a newer Githooks version.
    If it finds one, or if \`force\` was given, the downloaded
    install script is executed for the latest version.
    The \`enable\` and \`disable\` options enable or disable
    the automatic checks that would normally run daily
    after a successful commit event.
"
        return
    fi

    if [ "$1" = "enable" ]; then
        git config --global githooks.autoupdate.enabled Y &&
            echo "Automatic update checks have been enabled" &&
            return

        echo "! Failed to enable automatic updates" && exit 1

    elif [ "$1" = "disable" ]; then
        git config --global githooks.autoupdate.enabled N &&
            echo "Automatic update checks have been disabled" &&
            return

        echo "! Failed to disable automatic updates" && exit 1

    elif [ -n "$1" ] && [ "$1" != "force" ]; then
        echo "! Invalid operation: \`$1\`" && exit 1

    fi

    record_update_time

    echo "Checking for updates ..."

    if ! fetch_latest_install_script; then
        echo "! Failed to check for updates: cannot fetch updated install script"
        exit 1
    fi

    read_latest_version_number

    if [ "$1" != "force" ]; then
        if ! is_update_available; then
            echo "  Githooks is already on the latest version"
            return
        fi
    fi

    echo "  There is a new Githooks update available: Version $LATEST_VERSION"
    echo

    read_single_repo_information

    if ! execute_install_script; then
        echo "! Failed to execute the installation"
        print_update_disable_info
    fi
}

#####################################################
# Saves the last update time into the
#   githooks.autoupdate.lastrun global Git config.
#
# Returns:
#   None
#####################################################
record_update_time() {
    git config --global githooks.autoupdate.lastrun "$(date +%s)"
}

#####################################################
# Returns the script path e.g. `run` for the app
#   `$1`
#
# Returns:
#   0 and "~/.githooks/tools/$1/run"
#   1 and "" otherwise
#####################################################
get_tool_script() {
    if [ -f ~/".githooks/tools/$1/run" ]; then
        echo ~/".githooks/tools/$1/run" && return 0
    fi
    return 1
}

#####################################################
# Call a script "$1". If it is not executable
# call it as a shell script.
#
# Returns:
#   Error code of the script.
#####################################################
call_script() {
    SCRIPT="$1"
    shift

    if [ -x "$SCRIPT" ]; then
        "$SCRIPT" "$@"
    else
        sh "$SCRIPT" "$@"

    fi
    return $?
}

#####################################################
# Downloads a file "$1" with `wget` or `curl`
#
# Returns:
#   0 if download succeeded, 1 otherwise
#####################################################
download_file() {
    DOWNLOAD_FILE="$1"
    OUTPUT_FILE="$2"
    DOWNLOAD_APP=$(get_tool_script "download")

    if [ "$DOWNLOAD_APP" != "" ]; then
        echo "  Using App at \`$DOWNLOAD_APP\`"
        # Use the external download app for downloading the file
        call_script "$DOWNLOAD_APP" "$DOWNLOAD_FILE" "$OUTPUT_FILE"
    else
        # The main update url.
        MAIN_DOWNLOAD_URL="https://raw.githubusercontent.com/rycus86/githooks/master"

        # Default implementation
        DOWNLOAD_URL="$MAIN_DOWNLOAD_URL/$DOWNLOAD_FILE"

        echo "  Download $DOWNLOAD_URL ..."
        if curl --version >/dev/null 2>&1; then
            curl -fsSL "$DOWNLOAD_URL" -o "$OUTPUT_FILE" >/dev/null 2>&1
        elif wget --version >/dev/null 2>&1; then
            wget -O "$OUTPUT_FILE" "$DOWNLOAD_URL" >/dev/null 2>&1
        else
            echo "! Cannot download file \`$DOWNLOAD_URL\` - needs either curl or wget"
            return 1
        fi
    fi

    # shellcheck disable=SC2181
    if [ $? -ne 0 ]; then
        echo "! Cannot download file \`$DOWNLOAD_FILE\` - command failed"
        return 1
    fi
    return 0
}

#####################################################
# Loads the contents of the latest install
#   script into a variable.
#
# Sets the ${INSTALL_SCRIPT} variable
#
# Returns:
#   1 if failed the load the script, 0 otherwise
#####################################################
fetch_latest_install_script() {
    INSTALL_SCRIPT="$(mktemp)"
    if ! download_file "install.sh" "$INSTALL_SCRIPT"; then
        return 1
    fi
}

#####################################################
# Reads the version number of the latest
#   install script into a variable.
#
# Sets the ${LATEST_VERSION} variable
#
# Returns:
#   None
#####################################################
read_latest_version_number() {
    LATEST_VERSION=$(grep -E "^# Version: .*" <"$INSTALL_SCRIPT" | head -1 | sed -E "s/^# Version: //")
}

#####################################################
# Checks if the latest install script is
#   newer than what we have installed already.
#
# Returns:
#   0 if the script is newer, 1 otherwise
#####################################################
is_update_available() {
    CURRENT_VERSION=$(grep -E "^# Version: .*" "$0" | head -1 | sed -E "s/^# Version: //")
    UPDATE_AVAILABLE=$(echo "$CURRENT_VERSION $LATEST_VERSION" | awk "{ print (\$1 >= \$2) }")
    [ "$UPDATE_AVAILABLE" = "0" ] || return 1
}

#####################################################
# Reads whether the hooks in the current
#   local repository were installed in
#   single repository install mode.
#
# Sets the ${IS_SINGLE_REPO} variable
#
# Returns:
#   None
#####################################################
read_single_repo_information() {
    IS_SINGLE_REPO=$(git config --get --local githooks.single.install)
}

#####################################################
# Checks if the hooks in the current
#   local repository were installed in
#   single repository install mode.
#
# Returns:
#   1 if they were, 0 otherwise
#####################################################
is_single_repo() {
    [ "$IS_SINGLE_REPO" = "yes" ] || return 1
}

#####################################################
# Performs the installation of the previously
#   fetched install script.
#
# Returns:
#   0 if the installation was successful, 1 otherwise
#####################################################
execute_install_script() {
    if is_single_repo; then
        if sh -s -- --single <"$INSTALL_SCRIPT"; then
            return 0
        fi
    else
        if sh <"$INSTALL_SCRIPT"; then
            return 0
        fi
    fi

    return 1
}

#####################################################
# Prints some information on how to disable
#   automatic update checks.
#
# Returns:
#   None
#####################################################
print_update_disable_info() {
    echo "  If you would like to disable auto-updates, run:"
    echo "    \$ git hooks update disable"
}

#####################################################
# Adds or updates the Githooks README in
#   the current local repository.
#
# Returns:
#   1 on failure, 0 otherwise
#####################################################
manage_readme_file() {
    case "$1" in
    "add")
        FORCE_README=""
        ;;
    "update")
        FORCE_README="y"
        ;;
    *)
        print_help_header
        echo "
git hooks readme [add|update]

    Adds or updates the Githooks README in the \`.githooks\` folder.
    If \`add\` is used, it checks first if there is a README file already.
    With \`update\`, the file is always updated, creating it if necessary.
    This command needs to be run at the root of a repository.
"
        if [ "$1" = "help" ]; then
            exit 0
        else
            exit 1
        fi
        ;;
    esac

    if ! is_running_in_git_repo_root; then
        echo "The current directory ($(pwd)) does not seem to be the root of a Git repository!"
        exit 1
    fi

    if [ -f .githooks/README.md ] && [ "$FORCE_README" != "y" ]; then
        echo "! This repository already seems to have a Githooks README."
        echo "  If you would like to replace it with the latest one, please run \`git hooks readme update\`"
        exit 1
    fi

    if ! fetch_latest_readme; then
        exit 1
    fi

    mkdir -p "$(pwd)/.githooks" &&
        cat "$README_FILE" >"$(pwd)/.githooks/README.md" &&
        echo "The README file is updated, do not forget to commit and push it!" ||
        echo "! Failed to update the README file in the current repository"
}

#####################################################
# Loads the contents of the latest Githooks README
#   into a variable.
#
# Sets the ${README_FILE} variable
#
# Returns:
#   1 if failed the load the contents, 0 otherwise
#####################################################
fetch_latest_readme() {
    README_FILE="$(mktemp)"
    if ! download_file ".githooks/README.md" "$README_FILE"; then
        echo "! Failed to fetch the latest README"
        return 1
    fi
}

#####################################################
# Adds or updates Githooks ignore files in
#   the current local repository.
#
# Returns:
#   1 on failure, 0 otherwise
#####################################################
manage_ignore_files() {
    if [ "$1" = "help" ]; then
        print_help_header
        echo "
git hooks ignore [pattern...]
git hooks ignore [trigger] [pattern...]

    Adds new file name patterns to the Githooks \`.ignore\` file, either
    in the main \`.githooks\` folder, or in the Git event specific one.
    Note, that it may be required to surround the individual pattern
    parameters with single quotes to avoid expanding or splitting them.
    The \`trigger\` parameter should be the name of the Git event if given.
    This command needs to be run at the root of a repository.
"
        return
    fi

    if ! is_running_in_git_repo_root; then
        echo "The current directory ($(pwd)) does not seem to be the root of a Git repository!"
        exit 1
    fi

    TRIGGER_TYPES="
        applypatch-msg pre-applypatch post-applypatch
        pre-commit prepare-commit-msg commit-msg post-commit
        pre-rebase post-checkout post-merge pre-push
        pre-receive update post-receive post-update
        push-to-checkout pre-auto-gc post-rewrite sendemail-validate"

    TARGET_DIR="$(pwd)/.githooks"

    for TRIGGER_TYPE in $TRIGGER_TYPES; do
        if [ "$1" = "$TRIGGER_TYPE" ]; then
            TARGET_DIR="$(pwd)/.githooks/$TRIGGER_TYPE"
            shift
            break
        fi
    done

    if [ -z "$1" ]; then
        manage_ignore_files "help"
        echo "! Missing pattern parameter"
        exit 1
    fi

    if ! mkdir -p "$TARGET_DIR" && touch "$TARGET_DIR/.ignore"; then
        echo "! Failed to prepare the ignore file at $TARGET_DIR/.ignore"
        exit 1
    fi

    [ -f "$TARGET_DIR/.ignore" ] &&
        echo "" >>"$TARGET_DIR/.ignore"

    for PATTERN in "$@"; do
        if ! echo "$PATTERN" >>"$TARGET_DIR/.ignore"; then
            echo "! Failed to update the ignore file at $TARGET_DIR/.ignore"
            exit 1
        fi
    done

    echo "The ignore file at $TARGET_DIR/.ignore is updated"
    echo "  Do not forget to commit the changes!"
}

#####################################################
# Manages various Githooks settings,
#   that is stored in Git configuration.
#
# Returns:
#   1 on failure, 0 otherwise
#####################################################
manage_configuration() {
    if [ "$1" = "help" ]; then
        print_help_header
        echo "
git hooks config list [--global|--local]

    Lists the Githooks related settings of the Githooks configuration.
    Can be either global or local configuration, or both by default.

git hooks config [set|reset|print] disable

    Disables running any Githooks files in the current repository,
    when the \`set\` option is used.
    The \`reset\` option clears this setting.
    The \`print\` option outputs the current setting.
    This command needs to be run at the root of a repository.

git hooks config [set|reset|print] single

    Marks the current local repository to be managed as a single Githooks
    installation, or clears the marker, with \`set\` and \`reset\` respectively.
    The \`print\` option outputs the current setting of it.
    This command needs to be run at the root of a repository.

git hooks config set search-dir <path>
git hooks config [reset|print] search-dir

    Changes the previous search directory setting used during installation.
    The \`set\` option changes the value, and the \`reset\` option clears it.
    The \`print\` option outputs the current setting of it.

git hooks config set shared <git-url...>
git hooks config [reset|print] shared

    Updates the list of global shared hook repositories when
    the \`set\` option is used, which accepts multiple <git-url> arguments,
    each containing a clone URL of a hook repository.
    The \`reset\` option clears this setting.
    The \`print\` option outputs the current setting.

git hooks config [accept|deny|reset|print] trusted

    Accepts changes to all existing and new hooks in the current repository
    when the trust marker is present and the \`set\` option is used.
    The \`deny\` option marks the repository as
    it has refused to trust the changes, even if the trust marker is present.
    The \`reset\` option clears this setting.
    The \`print\` option outputs the current setting.
    This command needs to be run at the root of a repository.

git hooks config [enable|disable|reset|print] update

    Enables or disables automatic update checks with
    the \`enable\` and \`disable\` options respectively.
    The \`reset\` option clears this setting.
    The \`print\` option outputs the current setting.

git hooks config [reset|print] update-time

    Resets the last Githooks update time with the \`reset\` option,
    causing the update check to run next time if it is enabled.
    Use \`git hooks update [enable|disable]\` to change that setting.
    The \`print\` option outputs the current value of it.
"
        return
    fi

    CONFIG_OPERATION="$1"

    if [ "$CONFIG_OPERATION" = "list" ]; then
        if [ "$2" = "--local" ] && ! is_running_in_git_repo_root; then
            echo "! Local configuration can only be printed from a Git repository"
            exit 1
        fi

        if [ -z "$2" ]; then
            git config --get-regexp "(^githooks|alias.hooks)" | sort
        else
            git config "$2" --get-regexp "(^githooks|alias.hooks)" | sort
        fi
        exit $?
    fi

    CONFIG_ARGUMENT="$2"

    shift
    shift

    case "$CONFIG_ARGUMENT" in
    "disable")
        config_disable "$CONFIG_OPERATION"
        ;;
    "single")
        config_single_install "$CONFIG_OPERATION"
        ;;
    "search-dir")
        config_search_dir "$CONFIG_OPERATION" "$@"
        ;;
    "shared")
        config_global_shared_hook_repos "$CONFIG_OPERATION" "$@"
        ;;
    "trusted")
        config_trust_all_hooks "$CONFIG_OPERATION"
        ;;
    "update")
        config_update_state "$CONFIG_OPERATION"
        ;;
    "update-time")
        config_update_last_run "$CONFIG_OPERATION"
        ;;
    *)
        manage_configuration "help"
        echo "! Invalid configuration option: \`$CONFIG_ARGUMENT\`"
        exit 1
        ;;
    esac
}

#####################################################
# Manages Githooks disable settings for
#   the current repository.
# Prints or modifies the \`githooks.disable\`
#   local Git configuration.
#####################################################
config_disable() {
    if ! is_running_in_git_repo_root; then
        echo "The current directory ($(pwd)) does not seem to be the root of a Git repository!"
        exit 1
    fi

    if [ "$1" = "set" ]; then
        git config githooks.disable Y
    elif [ "$1" = "reset" ]; then
        git config --unset githooks.disable
    elif [ "$1" = "print" ]; then
        if is_repository_disabled; then
            echo "Githooks is disabled in the current repository"
        else
            echo "Githooks is NOT disabled in the current repository"
        fi
    else
        echo "! Invalid operation: \`$1\` (use \`set\`, \`reset\` or \`print\`)"
        exit 1
    fi
}

#####################################################
# Manages Githooks single installation setting
#   for the current repository.
# Prints or modifies the \`githooks.single.install\`
#   local Git configuration.
#####################################################
config_single_install() {
    if ! is_running_in_git_repo_root; then
        echo "The current directory ($(pwd)) does not seem to be the root of a Git repository!"
        exit 1
    fi

    if [ "$1" = "set" ]; then
        git config githooks.single.install yes
    elif [ "$1" = "reset" ]; then
        git config --unset githooks.single.install
    elif [ "$1" = "print" ]; then
        if read_single_repo_information && is_single_repo; then
            echo "The current repository is marked as a single installation"
        else
            echo "The current repository is NOT marked as a single installation"
        fi
    else
        echo "! Invalid operation: \`$1\` (use \`set\`, \`reset\` or \`print\`)"
        exit 1
    fi
}

#####################################################
# Manages previous search directory setting
#   used during Githooks installation.
# Prints or modifies the
#   \`githooks.previous.searchdir\`
#   global Git configuration.
#####################################################
config_search_dir() {
    if [ "$1" = "set" ]; then
        if [ -z "$2" ]; then
            manage_configuration "help"
            echo "! Missing <path> parameter"
            exit 1
        fi

        git config --global githooks.previous.searchdir "$2"
    elif [ "$1" = "reset" ]; then
        git config --global --unset githooks.previous.searchdir
    elif [ "$1" = "print" ]; then
        CONFIG_SEARCH_DIR=$(git config --global --get githooks.previous.searchdir)
        if [ -z "$CONFIG_SEARCH_DIR" ]; then
            echo "No previous search directory is set"
        else
            echo "Search directory is set to: $CONFIG_SEARCH_DIR"
        fi
    else
        echo "! Invalid operation: \`$1\` (use \`set\`, \`reset\` or \`print\`)"
        exit 1
    fi
}

#####################################################
# Manages global shared hook repository list setting.
# Prints or modifies the \`githooks.shared\`
#   global Git configuration.
#####################################################
config_global_shared_hook_repos() {
    if [ "$1" = "set" ]; then
        if [ -z "$2" ]; then
            manage_configuration "help"
            echo "! Missing <git-url> parameter"
            exit 1
        fi

        shift

        NEW_LIST=""
        for SHARED_REPO_ITEM in "$@"; do
            if [ -z "$NEW_LIST" ]; then
                NEW_LIST="$SHARED_REPO_ITEM"
            else
                NEW_LIST="${NEW_LIST},${SHARED_REPO_ITEM}"
            fi
        done

        git config --global githooks.shared "$NEW_LIST"
    elif [ "$1" = "reset" ]; then
        git config --global --unset githooks.shared
    elif [ "$1" = "print" ]; then
        list_shared_hook_repos "--global"
    else
        echo "! Invalid operation: \`$1\` (use \`set\`, \`reset\` or \`print\`)"
        exit 1
    fi
}

#####################################################
# Manages the trust-all-hooks setting
#   for the current repository.
# Prints or modifies the \`githooks.trust.all\`
#   local Git configuration.
#####################################################
config_trust_all_hooks() {
    if ! is_running_in_git_repo_root; then
        echo "The current directory ($(pwd)) does not seem to be the root of a Git repository!"
        exit 1
    fi

    if [ "$1" = "accept" ]; then
        git config githooks.trust.all Y
    elif [ "$1" = "deny" ]; then
        git config githooks.trust.all N
    elif [ "$1" = "reset" ]; then
        git config --unset githooks.trust.all
    elif [ "$1" = "print" ]; then
        CONFIG_TRUST_ALL=$(git config --local --get githooks.trust.all)
        if [ "$CONFIG_TRUST_ALL" = "Y" ]; then
            echo "The current repository trusts all hooks automatically"
        elif [ -z "$CONFIG_TRUST_ALL" ]; then
            echo "The current repository does NOT have trust settings"
        else
            echo "The current repository does NOT trust hooks automatically"
        fi
    else
        echo "! Invalid operation: \`$1\` (use \`accept\`, \`deny\`, \`reset\` or \`print\`)"
        exit 1
    fi
}

#####################################################
# Manages the automatic update check setting.
# Prints or modifies the
#   \`githooks.autoupdate.enabled\`
#   global Git configuration.
#####################################################
config_update_state() {
    if [ "$1" = "enable" ]; then
        git config --global githooks.autoupdate.enabled Y
    elif [ "$1" = "disable" ]; then
        git config --global githooks.autoupdate.enabled N
    elif [ "$1" = "reset" ]; then
        git config --global --unset githooks.autoupdate.enabled
    elif [ "$1" = "print" ]; then
        CONFIG_UPDATE_ENABLED=$(git config --get githooks.autoupdate.enabled)
        if [ "$CONFIG_UPDATE_ENABLED" = "Y" ]; then
            echo "Automatic update checks are enabled"
        else
            echo "Automatic update checks are NOT enabled"
        fi
    else
        echo "! Invalid operation: \`$1\` (use \`enable\`, \`disable\`, \`reset\` or \`print\`)"
        exit 1
    fi
}

#####################################################
# Manages the timestamp for the last update check.
# Prints or modifies the
#   \`githooks.autoupdate.lastrun\`
#   global Git configuration.
#####################################################
config_update_last_run() {
    if [ "$1" = "reset" ]; then
        git config --global --unset githooks.autoupdate.lastrun
    elif [ "$1" = "print" ]; then
        LAST_UPDATE=$(git config --global --get githooks.autoupdate.lastrun)
        if [ -z "$LAST_UPDATE" ]; then
            echo "The update has never run"
        else
            if ! date --date="@${LAST_UPDATE}" 2>/dev/null; then
                if ! date -j -f "%s" "$LAST_UPDATE" 2>/dev/null; then
                    echo "Last update timestamp: $LAST_UPDATE"
                fi
            fi
        fi
    else
        echo "! Invalid operation: \`$1\` (use \`reset\` or \`print\`)"
        exit 1
    fi
}

#####################################################
# Manages the app script folders.
#
# Returns:
#   1 on failure, 0 otherwise
#####################################################
manage_tools() {
    if [ "$1" = "help" ]; then
        print_help_header
        echo "
git hooks tools register [download] <scriptFolder>

    ( experimental feature )

    Install the script folder \`<scriptFolder>\` in 
    the installation directory under \`tools/<toolName>\`.
    The interface of the tool is as follows.
    
    # if \`run\` is executable
    \$ run <relativeFilePath> <outputFile>
    # otherwise, assuming \`run\` is a shell script
    \$ sh run <relativeFilePath> <outputFile>
    
    The arguments for the download tool are:
    - \`<relativeFilePath>\` is the file relative to the repository root
    - \`<outputFile>\` file to write the results to (may not exist yet)

git hooks tools unregister [download]

    ( experimental feature )

    Uninstall the script folder in the installation 
    directory under \`tools/<toolName>\`.
"
        return
    fi

    TOOLS_OPERATION="$1"

    shift

    case "$TOOLS_OPERATION" in
    "register")
        tools_install "$@"
        ;;
    "unregister")
        tools_uninstall "$@"
        ;;
    *)
        manage_tools "help"
        echo "! Invalid tools option: \`$TOOLS_OPERATION\`"
        exit 1
        ;;
    esac
}

#####################################################
# Installs a script folder of a tool.
#
# Returns:
#   1 on failure, 0 otherwise
#####################################################
tools_install() {
    if [ "$1" = "download" ]; then
        SCRIPT_FOLDER="$2"

        if [ -d "$SCRIPT_FOLDER" ]; then
            SCRIPT_FOLDER=$(cd "$SCRIPT_FOLDER" && pwd)

            if [ ! -f "$SCRIPT_FOLDER/run" ]; then
                echo "! File \`run\` does not exist in \`$SCRIPT_FOLDER\`"
                exit 1
            fi

            if ! tools_uninstall "$1" --quiet; then
                echo "! Unregister failed!"
                exit 1
            fi

            TARGET_FOLDER=~/".githooks/tools/$1"

            mkdir -p "$TARGET_FOLDER" >/dev/null 2>&1 # Install new
            if ! cp -r "$SCRIPT_FOLDER"/* "$TARGET_FOLDER"/; then
                echo "! Registration failed"
                exit 1
            fi
            echo "Registered \`$SCRIPT_FOLDER\` as \`$1\` tool"
        else
            echo "! The \`$SCRIPT_FOLDER\` directory does not exist!"
            exit 1
        fi
    else
        echo "! Invalid operation: \`$1\` (use \`download\`)"
        exit 1
    fi
}

#####################################################
# Uninstalls a script folder of a tool.
#
# Returns:
#   1 on failure, 0 otherwise
#####################################################
tools_uninstall() {
    [ "$2" = "--quiet" ] && QUIET="Y"

    if [ "$1" = "download" ]; then
        if [ -d ~/".githooks/tools/$1" ]; then
            rm -r ~/".githooks/tools/$1"
            [ -n "$QUIET" ] || echo "Uninstalled the \`$1\` tool"
        else
            [ -n "$QUIET" ] || echo "! The \`$1\` tool is not installed"
        fi
    else
        [ -n "$QUIET" ] || echo "! Invalid tool: \`$1\` (use \`download\`)"
        exit 1
    fi
}

#####################################################
# Prints the version number of this script,
#   that would match the latest installed version
#   of Githooks in most cases.
#####################################################
print_current_version_number() {
    if [ "$1" = "help" ]; then
        print_help_header
        echo "
git hooks version

    Prints the version number of the \`git hooks\` helper and exits.
"
        return
    fi

    CURRENT_VERSION=$(grep -E "^# Version: .*" "$0" | head -1 | sed -E "s/^# Version: //")

    print_help_header

    echo
    echo "Version: $CURRENT_VERSION"
    echo
}

#####################################################
# Dispatches the command to the
#   appropriate helper function to process it.
#
# Returns:
#   1 if an unknown command was given,
#   the exit code of the command otherwise
#####################################################
choose_command() {
    CMD="$1"
    [ -n "$CMD" ] && shift

    case "$CMD" in
    "disable")
        disable_hook "$@"
        ;;
    "enable")
        enable_hook "$@"
        ;;
    "accept")
        accept_changes "$@"
        ;;
    "trust")
        manage_trusted_repo "$@"
        ;;
    "list")
        list_hooks "$@"
        ;;
    "shared")
        manage_shared_hook_repos "$@"
        ;;
    "pull")
        update_shared_hook_repos "$@"
        ;;
    "install")
        run_ondemand_installation "$@"
        ;;
    "update")
        run_update_check "$@"
        ;;
    "readme")
        manage_readme_file "$@"
        ;;
    "ignore")
        manage_ignore_files "$@"
        ;;
    "config")
        manage_configuration "$@"
        ;;
    "tools")
        manage_tools "$@"
        ;;
    "version")
        print_current_version_number "$@"
        ;;
    "help")
        print_help
        ;;
    *)
        print_help
        [ -n "$CMD" ] && echo "! Unknown command: $CMD"
        exit 1
        ;;
    esac
}

# Set the main variables we will need
set_main_variables
# Choose and execute the command
choose_command "$@"<|MERGE_RESOLUTION|>--- conflicted
+++ resolved
@@ -11,11 +11,7 @@
 # See the documentation in the project README for more information,
 #   or run the `git hooks help` command for available options.
 #
-<<<<<<< HEAD
-# Version: 1907.171303-359da1
-=======
-# Version: 1907.221206-176cca
->>>>>>> df9e879f
+# Version: 1907.291704-13a8cb
 
 #####################################################
 # Prints the command line help for usage and
