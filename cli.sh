#!/bin/sh
#
# Command line helper for https://github.com/rycus86/githooks
#
# This tool provides a convenience utility to manage
#   Githooks configuration, hook files and other
#   related functionality.
# This script should be an alias for `git hooks`, done by
#   git config --global alias.hooks "!${SCRIPT_DIR}/githooks"
#
# See the documentation in the project README for more information,
#   or run the `git hooks help` command for available options.
#
<<<<<<< HEAD
# Version: 1908.222053-e7d4c3
=======
# Version: 1907.291704-13a8cb
>>>>>>> eff6d5ba

#####################################################
# Prints the command line help for usage and
#   available commands.
#####################################################
print_help() {
    print_help_header

    echo "
Available commands:

    disable     Disables a hook in the current repository
    enable      Enables a previously disabled hook in the current repository
    accept      Accepts the pending changes of a new or modified hook
    trust       Manages settings related to trusted repositories
    list        Lists the active hooks in the current repository
    shared      Manages the shared hook repositories
    install     Installs the latest Githooks hooks
    update      Performs an update check
    readme      Manages the Githooks README in the current repository
    ignore      Manages Githooks ignore files in the current repository
    config      Manages various Githooks configuration
    tools       Manages script folders for tools
    version     Prints the version number of this script
    help        Prints this help message

You can also execute \`git hooks <cmd> help\` for more information on the individual commands.
"
}

#####################################################
# Prints a general header to be included
#   as the first few lines of every help message.
#####################################################
print_help_header() {
    echo
    echo "Githooks - https://github.com/rycus86/githooks"
    echo "----------------------------------------------"
}

#####################################################
# Sets the ${INSTALL_DIR} variable.
#
# Returns: None
#####################################################
load_install_dir() {
    INSTALL_DIR=$(git config --global --get githooks.installDir)

    if [ -z "${INSTALL_DIR}" ]; then
        # install dir not defined, use default
        INSTALL_DIR=~/".githooks"
    elif [ ! -d "$INSTALL_DIR" ]; then
        echo "! Githooks installation is corrupt! " >&2
        echo "  Install directory at ${INSTALL_DIR} is missing." >&2
        INSTALL_DIR=~/".githooks"
        echo "  Falling back to default directory at ${INSTALL_DIR}" >&2
        echo "  Please run the Githooks install script again to fix it." >&2
    fi
}

#####################################################
# Set up the main variables that
#   we will throughout the hook.
#
# Sets the ${CURRENT_GIT_DIR} variable
#
# Returns: None
#####################################################
set_main_variables() {
    CURRENT_GIT_DIR=$(git rev-parse --git-common-dir 2>/dev/null)
    if [ "${CURRENT_GIT_DIR}" = "--git-common-dir" ]; then
        CURRENT_GIT_DIR=".git"
    fi

    load_install_dir

    # Global IFS for loops
    IFS_COMMA_NEWLINE=",
"
}

#####################################################
# Checks if the current directory is
#   a Git repository or not.
#
# Returns:
#   0 if it is likely a Git repository,
#   1 otherwise
#####################################################
is_running_in_git_repo_root() {
    if ! git status >/dev/null 2>&1; then
        return 1
    fi

    [ -d "${CURRENT_GIT_DIR}" ] || return 1
}

#####################################################
# Finds a hook file path based on trigger name,
#   file name, relative or absolute path, or
#   some combination of these.
#
# Sets the ${HOOK_PATH} environment variable.
#
# Returns:
#   0 on success, 1 when no hooks found
#####################################################
find_hook_path_to_enable_or_disable() {
    if [ -z "$1" ]; then
        HOOK_PATH=$(cd .githooks && pwd)

    elif [ -n "$1" ] && [ -n "$2" ]; then
        HOOK_TARGET="$(pwd)/.githooks/$1/$2"
        if [ -e "$HOOK_TARGET" ]; then
            HOOK_PATH="$HOOK_TARGET"
        fi

    elif [ -n "$1" ]; then
        if [ -e "$1" ]; then
            HOOK_DIR=$(dirname "$1")
            HOOK_NAME=$(basename "$1")

            if [ "$HOOK_NAME" = "." ]; then
                HOOK_PATH=$(cd "$HOOK_DIR" && pwd)
            else
                HOOK_PATH=$(cd "$HOOK_DIR" && pwd)/"$HOOK_NAME"
            fi

        elif [ -f ".githooks/$1" ]; then
            HOOK_PATH=$(cd .githooks && pwd)/"$1"

        else
            for HOOK_DIR in .githooks/*; do
                HOOK_ITEM=$(basename "$HOOK_DIR")
                if [ "$HOOK_ITEM" = "$1" ]; then
                    HOOK_PATH=$(cd "$HOOK_DIR" && pwd)
                fi

                if [ ! -d "$HOOK_DIR" ]; then
                    continue
                fi

                HOOK_DIR=$(cd "$HOOK_DIR" && pwd)

                for HOOK_FILE in "$HOOK_DIR"/*; do
                    HOOK_ITEM=$(basename "$HOOK_FILE")
                    if [ "$HOOK_ITEM" = "$1" ]; then
                        HOOK_PATH="$HOOK_FILE"
                    fi
                done
            done
        fi
    fi

    if [ -z "$HOOK_PATH" ]; then
        echo "Sorry, cannot find any hooks that would match that"
        return 1
    elif echo "$HOOK_PATH" | grep -qv "/.githooks"; then
        if [ -d "$HOOK_PATH/.githooks" ]; then
            HOOK_PATH="$HOOK_PATH/.githooks"
        else
            echo "Sorry, cannot find any hooks that would match that"
            return 1
        fi
    fi
}

#####################################################
# Creates the Githooks checksum file
#   for the repository if it does not exist yet.
#####################################################
ensure_checksum_file_exists() {
    touch "${CURRENT_GIT_DIR}/.githooks.checksum"
}

#####################################################
# Disables one or more hook files
#   in the current repository.
#
# Returns:
#   1 if the current directory is not a Git repo,
#   0 otherwise
#####################################################
disable_hook() {
    if [ "$1" = "help" ]; then
        print_help_header
        echo "
git hooks disable [trigger] [hook-script]
git hooks disable [hook-script]
git hooks disable [trigger]
git hooks disable [-a|--all]
git hooks disable [-r|--reset]

    Disables a hook in the current repository.
    The \`trigger\` parameter should be the name of the Git event if given.
    The \`hook-script\` can be the name of the file to disable, or its
    relative path, or an absolute path, we will try to find it.
    The \`--all\` parameter on its own will disable running any Githooks
    in the current repository, both existing ones and any future hooks.
    The \`--reset\` parameter is used to undo this, and let hooks run again.
"
        return
    fi

    if ! is_running_in_git_repo_root; then
        echo "The current directory ($(pwd)) does not seem to be the root of a Git repository!"
        exit 1
    fi

    if [ "$1" = "-a" ] || [ "$1" = "--all" ]; then
        git config githooks.disable Y &&
            echo "All existing and future hooks are disabled in the current repository" &&
            return

        echo "! Failed to disable hooks in the current repository" >&2
        exit 1

    elif [ "$1" = "-r" ] || [ "$1" = "--reset" ]; then
        git config --unset githooks.disable

        if ! git config --get githooks.disable; then
            echo "Githooks hook files are not disabled anymore by default" && return
        else
            echo "! Failed to re-enable Githooks hook files" >&2
            exit 1
        fi
    fi

    if ! find_hook_path_to_enable_or_disable "$@"; then
        if [ "$1" = "update" ]; then
            echo "  Did you mean \`git hooks update disable\` ?"
        fi

        exit 1
    fi

    ensure_checksum_file_exists

    find "$HOOK_PATH" -type f -path "*/.githooks/*" | while IFS= read -r HOOK_FILE; do
        if grep -q "disabled> $HOOK_FILE" "${CURRENT_GIT_DIR}/.githooks.checksum" 2>/dev/null; then
            echo "Hook file is already disabled at $HOOK_FILE"
            continue
        fi

        echo "disabled> $HOOK_FILE" >>"${CURRENT_GIT_DIR}/.githooks.checksum"
        echo "Hook file disabled at $HOOK_FILE"
    done
}

#####################################################
# Enables one or more hook files
#   in the current repository.
#
# Returns:
#   1 if the current directory is not a Git repo,
#   0 otherwise
#####################################################
enable_hook() {
    if [ "$1" = "help" ]; then
        print_help_header
        echo "
git hooks enable [trigger] [hook-script]
git hooks enable [hook-script]
git hooks enable [trigger]

    Enables a hook or hooks in the current repository.
    The \`trigger\` parameter should be the name of the Git event if given.
    The \`hook-script\` can be the name of the file to enable, or its
    relative path, or an absolute path, we will try to find it.
"
        return
    fi

    if ! is_running_in_git_repo_root; then
        echo "The current directory ($(pwd)) does not seem to be the root of a Git repository!"
        exit 1
    fi

    if ! find_hook_path_to_enable_or_disable "$@"; then
        if [ "$1" = "update" ]; then
            echo "  Did you mean \`git hooks update enable\` ?"
        fi

        exit 1
    fi

    ensure_checksum_file_exists

    sed "\\|disabled> $HOOK_PATH|d" "${CURRENT_GIT_DIR}/.githooks.checksum" >"${CURRENT_GIT_DIR}/.githooks.checksum.tmp" &&
        mv "${CURRENT_GIT_DIR}/.githooks.checksum.tmp" "${CURRENT_GIT_DIR}/.githooks.checksum" &&
        echo "Hook file(s) enabled at $HOOK_PATH"
}

#####################################################
# Accept changes to a new or existing but changed
#   hook file by recording its checksum as accepted.
#
# Returns:
#   1 if the current directory is not a Git repo,
#   0 otherwise
#####################################################
accept_changes() {
    if [ "$1" = "help" ]; then
        print_help_header
        echo "
git hooks accept [trigger] [hook-script]
git hooks accept [hook-script]
git hooks accept [trigger]

    Accepts a new hook or changes to an existing hook.
    The \`trigger\` parameter should be the name of the Git event if given.
    The \`hook-script\` can be the name of the file to enable, or its
    relative path, or an absolute path, we will try to find it.
"
        return
    fi

    if ! is_running_in_git_repo_root; then
        echo "The current directory ($(pwd)) does not seem to be the root of a Git repository!"
        exit 1
    fi

    find_hook_path_to_enable_or_disable "$@" || exit 1
    ensure_checksum_file_exists

    find "$HOOK_PATH" -type f -path "*/.githooks/*" | while IFS= read -r HOOK_FILE; do
        if grep -q "disabled> $HOOK_FILE" "${CURRENT_GIT_DIR}/.githooks.checksum"; then
            echo "Hook file is currently disabled at $HOOK_FILE"
            continue
        fi

        CHECKSUM=$(get_hook_checksum "$HOOK_FILE")

        echo "$CHECKSUM $HOOK_FILE" >>"${CURRENT_GIT_DIR}/.githooks.checksum" &&
            echo "Changes accepted for $HOOK_FILE"
    done
}

#####################################################
# Returns the MD5 checksum of the hook file
#   passed in as the first argument.
#####################################################
get_hook_checksum() {
    # get hash of the hook contents
    if ! MD5_HASH=$(md5 -r "$1" 2>/dev/null); then
        MD5_HASH=$(md5sum "$1" 2>/dev/null)
    fi

    echo "$MD5_HASH" | awk "{ print \$1 }"
}

#####################################################
# Manage settings related to trusted repositories.
#   It allows setting up and clearing marker
#   files and Git configuration.
#
# Returns:
#   1 on failure, 0 otherwise
#####################################################
manage_trusted_repo() {
    if [ "$1" = "help" ]; then
        print_help_header
        echo "
git hooks trust
git hooks trust [revoke]
git hooks trust [delete]
git hooks trust [forget]

    Sets up, or reverts the trusted setting for the local repository.
    When called without arguments, it marks the local repository as trusted.
    The \`revoke\` argument resets the already accepted trust setting,
    and the \`delete\` argument also deletes the trusted marker.
    The \`forget\` option unsets the trust setting, asking for accepting
    it again next time, if the repository is marked as trusted.
"
        return
    fi

    if ! is_running_in_git_repo_root; then
        echo "The current directory ($(pwd)) does not seem to be the root of a Git repository!"
        exit 1
    fi

    if [ -z "$1" ]; then
        mkdir -p .githooks &&
            touch .githooks/trust-all &&
            git config githooks.trust.all Y &&
            echo "The current repository is now trusted." &&
            echo "  Do not forget to commit and push the trust marker!" &&
            return

        echo "! Failed to mark the current repository as trusted" >&2
        exit 1
    fi

    if [ "$1" = "forget" ]; then
        if [ -z "$(git config --local --get githooks.trust.all)" ]; then
            echo "The current repository does not have trust settings."
            return
        elif git config --unset githooks.trust.all; then
            echo "The current repository is no longer trusted."
            return
        else
            echo "! Failed to revoke the trusted setting" >&2
            exit 1
        fi

    elif [ "$1" = "revoke" ] || [ "$1" = "delete" ]; then
        if git config githooks.trust.all N; then
            echo "The current repository is no longer trusted."
        else
            echo "! Failed to revoke the trusted setting" >&2
            exit 1
        fi

        if [ "$1" = "revoke" ]; then
            return
        fi
    fi

    if [ "$1" = "delete" ] || [ -f .githooks/trust-all ]; then
        rm -rf .githooks/trust-all &&
            echo "The trust marker is removed from the repository." &&
            echo "  Do not forget to commit and push the change!" &&
            return

        echo "! Failed to delete the trust marker" >&2
        exit 1
    fi

    echo "! Unknown subcommand: $1" >&2
    echo "  Run \`git hooks trust help\` to see the available options." >&2
    exit 1
}

#####################################################
# Lists the hook files in the current
#   repository along with their current state.
#
# Returns:
#   1 if the current directory is not a Git repo,
#   0 otherwise
#####################################################
list_hooks() {
    if [ "$1" = "help" ]; then
        print_help_header
        echo "
git hooks list [type]

    Lists the active hooks in the current repository along with their state.
    If \`type\` is given, then it only lists the hooks for that trigger event.
    This command needs to be run at the root of a repository.
"
        return
    fi

    if ! is_running_in_git_repo_root; then
        echo "The current directory ($(pwd)) does not seem to be the root of a Git repository!"
        exit 1
    fi

    if [ -n "$*" ]; then
        LIST_TYPES="$*"
        WARN_NOT_FOUND="1"
    else
        LIST_TYPES="
        applypatch-msg pre-applypatch post-applypatch
        pre-commit prepare-commit-msg commit-msg post-commit
        pre-rebase post-checkout post-merge pre-push
        pre-receive update post-receive post-update
        push-to-checkout pre-auto-gc post-rewrite sendemail-validate"
    fi

    for LIST_TYPE in $LIST_TYPES; do
        LIST_OUTPUT=""

        # non-Githooks hook file
        if [ -x "${CURRENT_GIT_DIR}/hooks/${LIST_TYPE}.replaced.githook" ]; then
            ITEM_STATE=$(get_hook_state "${CURRENT_GIT_DIR}/hooks/${LIST_TYPE}.replaced.githook")
            LIST_OUTPUT="$LIST_OUTPUT
  - $LIST_TYPE (previous / file / ${ITEM_STATE})"
        fi

        # global shared hooks
        SHARED_REPOS_LIST=$(git config --global --get githooks.shared)
        for SHARED_ITEM in $(list_hooks_in_shared_repos "$LIST_TYPE"); do
            if [ -d "$SHARED_ITEM" ]; then
                for LIST_ITEM in "$SHARED_ITEM"/*; do
                    ITEM_NAME=$(basename "$LIST_ITEM")
                    ITEM_STATE=$(get_hook_state "$LIST_ITEM")
                    LIST_OUTPUT="$LIST_OUTPUT
  - $ITEM_NAME (${ITEM_STATE} / shared:global)"
                done

            elif [ -f "$SHARED_ITEM" ]; then
                ITEM_STATE=$(get_hook_state "$SHARED_ITEM")
                LIST_OUTPUT="$LIST_OUTPUT
  - $LIST_TYPE (file / ${ITEM_STATE} / shared:global)"
            fi
        done

        # local shared hooks
        if [ -f "$(pwd)/.githooks/.shared" ]; then
            SHARED_REPOS_LIST=$(grep -E "^[^#].+$" <"$(pwd)/.githooks/.shared")
            for SHARED_ITEM in $(list_hooks_in_shared_repos "$LIST_TYPE"); do
                if [ -d "$SHARED_ITEM" ]; then
                    for LIST_ITEM in "$SHARED_ITEM"/*; do
                        ITEM_NAME=$(basename "$LIST_ITEM")
                        ITEM_STATE=$(get_hook_state "$LIST_ITEM")
                        LIST_OUTPUT="$LIST_OUTPUT
  - $ITEM_NAME (${ITEM_STATE} / shared:local)"
                    done

                elif [ -f "$SHARED_ITEM" ]; then
                    ITEM_STATE=$(get_hook_state "$SHARED_ITEM")
                    LIST_OUTPUT="$LIST_OUTPUT
  - $LIST_TYPE (file / ${ITEM_STATE} / shared:local)"
                fi
            done
        fi

        # in the current repository
        if [ -d ".githooks/$LIST_TYPE" ]; then
            for LIST_ITEM in .githooks/"$LIST_TYPE"/*; do
                ITEM_NAME=$(basename "$LIST_ITEM")
                ITEM_STATE=$(get_hook_state "$(pwd)/.githooks/$LIST_TYPE/$ITEM_NAME")
                LIST_OUTPUT="$LIST_OUTPUT
  - $ITEM_NAME (${ITEM_STATE})"
            done

        elif [ -f ".githooks/$LIST_TYPE" ]; then
            ITEM_STATE=$(get_hook_state "$(pwd)/.githooks/$LIST_TYPE")
            LIST_OUTPUT="$LIST_OUTPUT
  - $LIST_TYPE (file / ${ITEM_STATE})"

        fi

        if [ -n "$LIST_OUTPUT" ]; then
            echo "> ${LIST_TYPE}${LIST_OUTPUT}"

        elif [ -n "$WARN_NOT_FOUND" ]; then
            echo "> $LIST_TYPE"
            echo "  No active hooks found"

        fi
    done
}

#####################################################
# Returns the state of hook file
#   in a human-readable format
#   on the standard output.
#####################################################
get_hook_state() {
    if is_repository_disabled; then
        echo "disabled"
    elif is_file_ignored "$1"; then
        echo "ignored"
    elif is_trusted_repo; then
        echo "active / trusted"
    else
        get_hook_enabled_or_disabled_state "$1"
    fi
}

#####################################################
# Checks if Githooks is disabled in the
#   current local repository.
#
# Returns:
#   0 if disabled, 1 otherwise
#####################################################
is_repository_disabled() {
    GITHOOKS_CONFIG_DISABLE=$(git config --get githooks.disable)
    if [ "$GITHOOKS_CONFIG_DISABLE" = "y" ] || [ "$GITHOOKS_CONFIG_DISABLE" = "Y" ]; then
        return 0
    else
        return 1
    fi
}

#####################################################
# Checks if the hook file at ${HOOK_PATH}
#   is ignored and should not be executed.
#
# Returns:
#   0 if ignored, 1 otherwise
#####################################################
is_file_ignored() {
    HOOK_NAME=$(basename "$1")
    IS_IGNORED=""

    # If there are .ignore files, read the list of patterns to exclude.
    ALL_IGNORE_FILE=$(mktemp)
    if [ -f ".githooks/.ignore" ]; then
        cat ".githooks/.ignore" >"$ALL_IGNORE_FILE"
        echo >>"$ALL_IGNORE_FILE"
    fi
    if [ -f ".githooks/${LIST_TYPE}/.ignore" ]; then
        cat ".githooks/${LIST_TYPE}/.ignore" >>"$ALL_IGNORE_FILE"
        echo >>"$ALL_IGNORE_FILE"
    fi

    # Check if the filename matches any of the ignored patterns
    while IFS= read -r IGNORED; do
        if [ -z "$IGNORED" ] || [ "$IGNORED" != "${IGNORED#\#}" ]; then
            continue
        fi

        if [ -z "${HOOK_NAME##$IGNORED}" ]; then
            IS_IGNORED="y"
            break
        fi
    done <"$ALL_IGNORE_FILE"

    # Remove the temporary file
    rm -f "$ALL_IGNORE_FILE"

    if [ -n "$IS_IGNORED" ]; then
        return 0
    else
        return 1
    fi
}

#####################################################
# Checks whether the current repository
#   is trusted, and that this is accepted.
#
# Returns:
#   0 if the repo is trusted, 1 otherwise
#####################################################
is_trusted_repo() {
    if [ -f ".githooks/trust-all" ]; then
        TRUST_ALL_CONFIG=$(git config --local --get githooks.trust.all)
        TRUST_ALL_RESULT=$?

        # shellcheck disable=SC2181
        if [ $TRUST_ALL_RESULT -ne 0 ]; then
            return 1
        elif [ $TRUST_ALL_RESULT -eq 0 ] && [ "$TRUST_ALL_CONFIG" = "Y" ]; then
            return 0
        fi
    fi

    return 1
}

#####################################################
# Returns the enabled or disabled state
#   in human-readable format for a hook file
#   passed in as the first argument.
#####################################################
get_hook_enabled_or_disabled_state() {
    HOOK_PATH="$1"

    # get hash of the hook contents
    if ! MD5_HASH=$(md5 -r "$HOOK_PATH" 2>/dev/null); then
        MD5_HASH=$(md5sum "$HOOK_PATH" 2>/dev/null)
    fi
    MD5_HASH=$(echo "$MD5_HASH" | awk "{ print \$1 }")
    CURRENT_HASHES=$(grep "$HOOK_PATH" "${CURRENT_GIT_DIR}/.githooks.checksum" 2>/dev/null)

    # check against the previous hash
    if echo "$CURRENT_HASHES" | grep -q "disabled> $HOOK_PATH" >/dev/null 2>&1; then
        echo "disabled"
    elif ! echo "$CURRENT_HASHES" | grep -q "$MD5_HASH $HOOK_PATH" >/dev/null 2>&1; then
        if [ -z "$CURRENT_HASHES" ]; then
            echo "pending / new"
        else
            echo "pending / changed"
        fi
    else
        echo "active"
    fi
}

#####################################################
# List the shared hooks from the
#  $INSTALL_DIR/shared directory.
#
# Returns the list of paths to the hook files
#   in the shared hook repositories found locally.
#####################################################
list_hooks_in_shared_repos() {
    if [ ! -d "$INSTALL_DIR/shared" ]; then
        return
    fi

    SHARED_LIST_TYPE="$1"

    for SHARED_ROOT in "$INSTALL_DIR/shared/"*; do
        if [ ! -d "$SHARED_ROOT" ]; then
            continue
        fi

        REMOTE_URL=$(cd "$SHARED_ROOT" && git config --get remote.origin.url)
        ACTIVE_REPO=$(echo "$SHARED_REPOS_LIST" | grep -o "$REMOTE_URL")
        if [ "$ACTIVE_REPO" != "$REMOTE_URL" ]; then
            continue
        fi

        if [ -e "${SHARED_ROOT}/.githooks/${SHARED_LIST_TYPE}" ]; then
            echo "${SHARED_ROOT}/.githooks/${SHARED_LIST_TYPE}"
        elif [ -e "${SHARED_ROOT}/${LIST_TYPE}" ]; then
            echo "${SHARED_ROOT}/${LIST_TYPE}"
        fi
    done
}

#####################################################
# Manages the shared hook repositories set either
#   globally, or locally within the repository.
# Changes the \`githooks.shared\` global Git
#   configuration, or the contents of the
#   \`.githooks/.shared\` file in the local
#   Git repository.
#
# Returns:
#   0 on success, 1 on failure (exit code)
#####################################################
manage_shared_hook_repos() {
    if [ "$1" = "help" ]; then
        print_help_header
        echo "
git hooks shared [add|remove] [--global|--local] <git-url>
git hooks shared clear [--global|--local|--all]
git hooks shared purge
git hooks shared list [--global|--local|--all] [--with-url]
git hooks shared [update|pull]

    Manages the shared hook repositories set either globally, or locally within the repository.
    The \`add\` or \`remove\` subcommands adds or removes an item, given as \`git-url\` from the list.
    If \`--global\` is given, then the \`githooks.shared\` global Git configuration is modified, or if the
    \`--local\` option (default) is set, the \`.githooks/.shared\` file is modified in the local repository.
    The \`clear\` subcommand deletes every item on either the global or the local list,
    or both when the \`--all\` option is given.
    The \`purge\` subcommand deletes the shared hook repositories already pulled locally.
    The \`list\` subcommand list the global, local or all (default) shared hooks repositories,
    and optionally prints the Git URL for them, when the \`--with-url\` option is used.
    The \`update\` or \`pull\` subcommands update all the shared repositories, both global and local, either by
    running \`git pull\` on existing ones or \`git clone\` on new ones.
"
        return
    fi

    if [ "$1" = "update" ] || [ "$1" = "pull" ]; then
        update_shared_hook_repos
        return
    fi

    if [ "$1" = "clear" ]; then
        shift
        clear_shared_hook_repos "$@"
        return
    fi

    if [ "$1" = "purge" ]; then
        [ -w "$INSTALL_DIR/shared" ] &&
            rm -rf "$INSTALL_DIR/shared" &&
            echo "All existing shared hook repositories have been deleted locally" &&
            return

        echo "! Cannot delete existing shared hook repositories locally (maybe there is none)" >&2
        exit 1
    fi

    if [ "$1" = "list" ]; then
        shift
        list_shared_hook_repos "$@"
        return
    fi

    if [ "$1" = "add" ]; then
        shift
        add_shared_hook_repo "$@"
        return
    fi

    if [ "$1" = "remove" ]; then
        shift
        remove_shared_hook_repo "$@"
        return
    fi

    echo "! Unknown subcommand: \`$1\`" >&2
    exit 1
}

#####################################################
# Adds the URL of a new shared hook repository to
#   the global or local list.
#####################################################
add_shared_hook_repo() {
    SET_SHARED_GLOBAL=
    SHARED_REPO_URL=

    case "$1" in
    "--global")
        SET_SHARED_GLOBAL=1
        SHARED_REPO_URL="$2"
        ;;
    "--local")
        SET_SHARED_GLOBAL=
        SHARED_REPO_URL="$2"
        ;;
    *)
        SHARED_REPO_URL="$1"
        ;;
    esac

    if [ -z "$SHARED_REPO_URL" ]; then
        echo "! Usage: \`git hooks shared add [--global|--local] <git-url>\`" >&2
        exit 1
    fi

    if [ -n "$SET_SHARED_GLOBAL" ]; then
        CURRENT_LIST=$(git config --global --get githooks.shared)

        if [ -n "$CURRENT_LIST" ]; then
            NEW_LIST="${CURRENT_LIST},${SHARED_REPO_URL}"
        else
            NEW_LIST="$SHARED_REPO_URL"
        fi

        git config --global githooks.shared "$NEW_LIST" &&
            echo "The new shared hook repository is successfully added" &&
            return

        echo "! Failed to add the new shared hook repository" >&2
        exit 1

    else
        if ! is_running_in_git_repo_root; then
            echo "The current directory ($(pwd)) does not seem to be the root of a Git repository!"
            exit 1
        fi

        mkdir -p "$(pwd)/.githooks"

        [ -f "$(pwd)/.githooks/.shared" ] &&
            echo "" >>"$(pwd)/.githooks/.shared"

        echo "# Added on $(date)" >>"$(pwd)/.githooks/.shared" &&
            echo "$SHARED_REPO_URL" >>"$(pwd)/.githooks/.shared" &&
            echo "The new shared hook repository is successfully added" &&
            echo "  Do not forget to commit the change!" &&
            return

        echo "! Failed to add the new shared hook repository" >&2
        exit 1

    fi
}

#####################################################
# Removes the URL of a new shared hook repository to
#   the global or local list.
#####################################################
remove_shared_hook_repo() {
    SET_SHARED_GLOBAL=
    SHARED_REPO_URL=

    case "$1" in
    "--global")
        SET_SHARED_GLOBAL=1
        SHARED_REPO_URL="$2"
        ;;
    "--local")
        SET_SHARED_GLOBAL=
        SHARED_REPO_URL="$2"
        ;;
    *)
        SHARED_REPO_URL="$1"
        ;;
    esac

    if [ -z "$SHARED_REPO_URL" ]; then
        echo "! Usage: \`git hooks shared remove [--global|--local] <git-url>\`" >&2
        exit 1
    fi

    if [ -n "$SET_SHARED_GLOBAL" ]; then
        CURRENT_LIST=$(git config --global --get githooks.shared)
        NEW_LIST=""

        IFS="$IFS_COMMA_NEWLINE"

        for SHARED_REPO_ITEM in $CURRENT_LIST; do
            unset IFS
            if [ "$SHARED_REPO_ITEM" = "$SHARED_REPO_URL" ]; then
                continue
            fi

            if [ -z "$NEW_LIST" ]; then
                NEW_LIST="$SHARED_REPO_ITEM"
            else
                NEW_LIST="${NEW_LIST},${SHARED_REPO_ITEM}"
            fi
            IFS="$IFS_COMMA_NEWLINE"
        done

        unset IFS

        if [ -z "$NEW_LIST" ]; then
            clear_shared_hook_repos "--global" && return || exit 1
        fi

        git config --global githooks.shared "$NEW_LIST" &&
            echo "The list of shared hook repositories is successfully changed" &&
            return

        echo "! Failed to remove a shared hook repository" >&2
        exit 1

    else
        if ! is_running_in_git_repo_root; then
            echo "The current directory ($(pwd)) does not seem to be the root of a Git repository!"
            exit 1
        fi

        CURRENT_LIST=$(grep -E "^[^#].+$" <"$(pwd)/.githooks/.shared")
        NEW_LIST=""

        IFS="$IFS_COMMA_NEWLINE"

        for SHARED_REPO_ITEM in $CURRENT_LIST; do
            unset IFS
            if [ "$SHARED_REPO_ITEM" = "$SHARED_REPO_URL" ]; then
                continue
            fi

            if [ -z "$NEW_LIST" ]; then
                NEW_LIST="$SHARED_REPO_ITEM"
            else
                NEW_LIST="${NEW_LIST}
${SHARED_REPO_ITEM}"
            fi
            IFS="$IFS_COMMA_NEWLINE"
        done

        unset IFS

        if [ -z "$NEW_LIST" ]; then
            clear_shared_hook_repos "--local" && return || exit 1
        fi

        echo "$NEW_LIST" >"$(pwd)/.githooks/.shared" &&
            echo "The list of shared hook repositories is successfully changed" &&
            echo "  Do not forget to commit the change!" &&
            return

        echo "! Failed to remove a shared hook repository" >&2
        exit 1

    fi
}

#####################################################
# Clears the list of shared hook repositories
#   from the global or local list, or both.
#####################################################
clear_shared_hook_repos() {
    CLEAR_GLOBAL_REPOS=
    CLEAR_LOCAL_REPOS=

    case "$1" in
    "--global")
        CLEAR_GLOBAL_REPOS=1
        ;;
    "--local")
        CLEAR_LOCAL_REPOS=1
        ;;
    "--all")
        CLEAR_GLOBAL_REPOS=1
        CLEAR_LOCAL_REPOS=1
        ;;
    *)
        echo "! One of the following must be used:" >&2
        echo "    \$ git hooks shared clear --global" >&2
        echo "    \$ git hooks shared clear --local" >&2
        echo "    \$ git hooks shared clear --all" >&2
        exit 1
        ;;
    esac

    if [ -n "$CLEAR_GLOBAL_REPOS" ] && [ -n "$(git config --global --get githooks.shared)" ]; then
        git config --global --unset githooks.shared &&
            echo "Global shared hook repository list cleared" ||
            CLEAR_REPOS_FAILED=1
    fi

    if [ -n "$CLEAR_LOCAL_REPOS" ] && [ -f "$(pwd)/.githooks/.shared" ]; then
        rm -f "$(pwd)/.githooks/.shared" &&
            echo "Local shared hook repository list cleared" ||
            CLEAR_REPOS_FAILED=1
    fi

    if [ -n "$CLEAR_REPOS_FAILED" ]; then
        echo "! There were some problems clearing the shared hook repository list" >&2
        exit 1
    fi
}

#####################################################
# Prints the list of shared hook repositories,
#   along with their Git URLs optionally, from
#   the global or local list, or both.
#####################################################
list_shared_hook_repos() {
    LIST_GLOBAL=1
    LIST_LOCAL=1
    LIST_WITH_URL=

    for ARG in "$@"; do
        case "$ARG" in
        "--global")
            LIST_LOCAL=
            ;;
        "--local")
            LIST_GLOBAL=
            ;;
        "--all")
            # leave both list options on
            ;;
        "--with-url")
            LIST_WITH_URL=1
            ;;
        *)
            echo "! Unknown list option: $ARG" >&2
            exit 1
            ;;
        esac
    done

    if [ -n "$LIST_GLOBAL" ]; then
        echo "Global shared hook repositories:"

        if [ -z "$(git config --global --get githooks.shared)" ]; then
            echo "  - None"
        else

            IFS="$IFS_COMMA_NEWLINE"
            for LIST_ITEM in $(git config --global --get githooks.shared); do
                unset IFS

                set_shared_root "$LIST_ITEM"
                if [ -d "$SHARED_ROOT/.git" ]; then
                    if [ "$(cd "$SHARED_ROOT" && git config --get remote.origin.url)" = "$LIST_ITEM" ]; then
                        LIST_ITEM_STATE="active"
                    else
                        LIST_ITEM_STATE="invalid"
                    fi
                else
                    LIST_ITEM_STATE="pending"
                fi

                if [ -n "$LIST_WITH_URL" ]; then
                    echo "  - $NORMALIZED_NAME ($LIST_ITEM_STATE)
      url: $LIST_ITEM"
                else
                    echo "  - $NORMALIZED_NAME ($LIST_ITEM_STATE)"
                fi

                IFS="$IFS_COMMA_NEWLINE"
            done
            unset IFS
        fi
    fi

    if [ -n "$LIST_LOCAL" ]; then
        echo "Local shared hook repositories:"

        if ! is_running_in_git_repo_root; then
            echo "  - Current folder does not seem to be a Git repository"
            exit 1
        elif [ ! -f "$(pwd)/.githooks/.shared" ]; then
            echo "  - None"
        else
            SHARED_REPOS_LIST=$(grep -E "^[^#].+$" <"$(pwd)/.githooks/.shared")

            IFS="$IFS_COMMA_NEWLINE"
            echo "$SHARED_REPOS_LIST" | while read -r LIST_ITEM; do
                unset IFS

                set_shared_root "$LIST_ITEM"

                if [ -d "$SHARED_ROOT/.git" ]; then
                    if [ "$(cd "$SHARED_ROOT" && git config --get remote.origin.url)" = "$LIST_ITEM" ]; then
                        LIST_ITEM_STATE="active"
                    else
                        LIST_ITEM_STATE="invalid"
                    fi
                else
                    LIST_ITEM_STATE="pending"
                fi

                if [ -n "$LIST_WITH_URL" ]; then
                    echo "  - $NORMALIZED_NAME ($LIST_ITEM_STATE)
      url: $LIST_ITEM"
                else
                    echo "  - $NORMALIZED_NAME ($LIST_ITEM_STATE)"
                fi

                IFS="$IFS_COMMA_NEWLINE"
            done
            unset IFS
        fi
    fi

}

#####################################################
# Updates the configured shared hook repositories.
#
# Returns:
#   None
#####################################################
update_shared_hook_repos() {
    if [ "$1" = "help" ]; then
        print_help_header
        echo "
git hooks pull

    Updates the shared repositories found either
    in the global Git configuration, or in the
    \`.githooks/.shared\` file in the local repository.

> Please use \`git hooks shared pull\` instead, this version is now deprecated.
"
        return
    fi

    SHARED_HOOKS=$(git config --global --get githooks.shared)
    if [ -n "$SHARED_HOOKS" ]; then
        update_shared_hooks_in "$SHARED_HOOKS"
    fi

    if [ -f "$(pwd)/.githooks/.shared" ]; then
        SHARED_HOOKS=$(grep -E "^[^#].+$" <"$(pwd)/.githooks/.shared")
        update_shared_hooks_in "$SHARED_HOOKS"
    fi

    echo "Finished"
}

#####################################################
# Sets the SHARED_ROOT and NORMALIZED_NAME
#   for the shared hook repo url `$1`.
#
# Returns:
#   0 when successfully finished, 1 otherwise
#####################################################
set_shared_root() {
    NORMALIZED_NAME=$(echo "$1" |
        sed -E "s#.*[:/](.+/.+)\\.git#\\1#" |
        sed -E "s/[^a-zA-Z0-9]/_/g")
    SHARED_ROOT="$INSTALL_DIR/shared/$NORMALIZED_NAME"
}

#####################################################
# Updates the shared hooks repositories
#   on the list passed in on the first argument.
#####################################################
update_shared_hooks_in() {
    SHARED_REPOS_LIST="$1"

    # split on comma and newline
    IFS="$IFS_COMMA_NEWLINE"

    for SHARED_REPO in $SHARED_REPOS_LIST; do
        unset IFS

        mkdir -p "$INSTALL_DIR/shared"

        set_shared_root "$SHARED_REPO"

        if [ -d "$SHARED_ROOT/.git" ]; then
            echo "* Updating shared hooks from: $SHARED_REPO"
            PULL_OUTPUT=$(cd "$SHARED_ROOT" && git pull 2>&1)
            # shellcheck disable=SC2181
            if [ $? -ne 0 ]; then
                echo "! Update failed, git pull output:" >&2
                echo "$PULL_OUTPUT" >&2
            fi
        else
            echo "* Retrieving shared hooks from: $SHARED_REPO"
            [ -d "$SHARED_ROOT" ] && rm -rf "$SHARED_ROOT"
            CLONE_OUTPUT=$(git clone "$SHARED_REPO" "$SHARED_ROOT" 2>&1)
            # shellcheck disable=SC2181
            if [ $? -ne 0 ]; then
                echo "! Clone failed, git clone output:" >&2
                echo "$CLONE_OUTPUT" >&2
            fi
        fi

        IFS="$IFS_COMMA_NEWLINE"
    done

    unset IFS
}

#####################################################
# Executes an ondemand installation
#   of the latest Githooks version.
#
# Returns:
#   1 if the installation fails,
#   0 otherwise
#####################################################
run_ondemand_installation() {
    if [ "$1" = "help" ]; then
        print_help_header
        echo "
git hooks install [--global]

    Installs the Githooks hooks into the current repository.
    If the \`--global\` flag is given, it executes the installation
    globally, including the hook templates for future repositories.
"
        return
    fi

    if [ "$1" = "--global" ]; then
        IS_SINGLE_REPO="no"
    else
        IS_SINGLE_REPO="yes"
    fi

    echo "Fetching the install script ..."

    if ! fetch_latest_install_script; then
        echo "! Failed to fetch the latest install script" >&2
        echo "  You can retry manually using one of the alternative methods," >&2
        echo "  see them here: https://github.com/rycus86/githooks#installation" >&2
        exit 1
    fi

    read_latest_version_number

    echo "  Githooks install script downloaded: Version $LATEST_VERSION"
    echo

    if ! execute_install_script; then
        echo "! Failed to execute the installation" >&2
        exit 1
    fi
}

#####################################################
# Executes an update check, and potentially
#   the installation of the latest version.
#
# Returns:
#   1 if the latest version cannot be retrieved,
#   0 otherwise
#####################################################
run_update_check() {
    if [ "$1" = "help" ]; then
        print_help_header
        echo "
git hooks update [force]
git hooks update [enable|disable]

    Executes an update check for a newer Githooks version.
    If it finds one, or if \`force\` was given, the downloaded
    install script is executed for the latest version.
    The \`enable\` and \`disable\` options enable or disable
    the automatic checks that would normally run daily
    after a successful commit event.
"
        return
    fi

    if [ "$1" = "enable" ]; then
        git config --global githooks.autoupdate.enabled Y &&
            echo "Automatic update checks have been enabled" &&
            return

        echo "! Failed to enable automatic updates" >&2 && exit 1

    elif [ "$1" = "disable" ]; then
        git config --global githooks.autoupdate.enabled N &&
            echo "Automatic update checks have been disabled" &&
            return

        echo "! Failed to disable automatic updates" >&2 && exit 1

    elif [ -n "$1" ] && [ "$1" != "force" ]; then
        echo "! Invalid operation: \`$1\`" >&2 && exit 1

    fi

    record_update_time

    echo "Checking for updates ..."

    if ! fetch_latest_install_script; then
        echo "! Failed to check for updates: cannot fetch updated install script"
        exit 1
    fi

    read_latest_version_number

    if [ "$1" != "force" ]; then
        if ! is_update_available; then
            echo "  Githooks is already on the latest version"
            return
        fi
    fi

    echo "  There is a new Githooks update available: Version $LATEST_VERSION"
    echo

    read_single_repo_information

    if ! execute_install_script; then
        echo "! Failed to execute the installation"
        print_update_disable_info
    fi
}

#####################################################
# Saves the last update time into the
#   githooks.autoupdate.lastrun global Git config.
#
# Returns:
#   None
#####################################################
record_update_time() {
    git config --global githooks.autoupdate.lastrun "$(date +%s)"
}

#####################################################
# Returns the script path e.g. `run` for the app
#   `$1`
#
# Returns:
#   0 and "$INSTALL_DIR/tools/$1/run"
#   1 and "" otherwise
#####################################################
get_tool_script() {
    if [ -f "$INSTALL_DIR/tools/$1/run" ]; then
        echo "$INSTALL_DIR/tools/$1/run" && return 0
    fi
    return 1
}

#####################################################
# Call a script "$1". If it is not executable
# call it as a shell script.
#
# Returns:
#   Error code of the script.
#####################################################
call_script() {
    SCRIPT="$1"
    shift

    if [ -x "$SCRIPT" ]; then
        "$SCRIPT" "$@"
    else
        sh "$SCRIPT" "$@"

    fi
    return $?
}

#####################################################
# Downloads a file "$1" with `wget` or `curl`
#
# Returns:
#   0 if download succeeded, 1 otherwise
#####################################################
download_file() {
    DOWNLOAD_FILE="$1"
    OUTPUT_FILE="$2"
    DOWNLOAD_APP=$(get_tool_script "download")

    if [ "$DOWNLOAD_APP" != "" ]; then
        echo "  Using App at \`$DOWNLOAD_APP\`"
        # Use the external download app for downloading the file
        call_script "$DOWNLOAD_APP" "$DOWNLOAD_FILE" "$OUTPUT_FILE"
    else
        # The main update url.
        MAIN_DOWNLOAD_URL="https://raw.githubusercontent.com/rycus86/githooks/master"

        # Default implementation
        DOWNLOAD_URL="$MAIN_DOWNLOAD_URL/$DOWNLOAD_FILE"

        echo "  Download $DOWNLOAD_URL ..."
        if curl --version >/dev/null 2>&1; then
            curl -fsSL "$DOWNLOAD_URL" -o "$OUTPUT_FILE" >/dev/null 2>&1
        elif wget --version >/dev/null 2>&1; then
            wget -O "$OUTPUT_FILE" "$DOWNLOAD_URL" >/dev/null 2>&1
        else
            echo "! Cannot download file \`$DOWNLOAD_URL\` - needs either curl or wget"
            return 1
        fi
    fi

    # shellcheck disable=SC2181
    if [ $? -ne 0 ]; then
        echo "! Cannot download file \`$DOWNLOAD_FILE\` - command failed"
        return 1
    fi
    return 0
}

#####################################################
# Loads the contents of the latest install
#   script into a variable.
#
# Sets the ${INSTALL_SCRIPT} variable
#
# Returns:
#   1 if failed the load the script, 0 otherwise
#####################################################
fetch_latest_install_script() {
    INSTALL_SCRIPT="$(mktemp)"
    if ! download_file "install.sh" "$INSTALL_SCRIPT"; then
        return 1
    fi
}

#####################################################
# Reads the version number of the latest
#   install script into a variable.
#
# Sets the ${LATEST_VERSION} variable
#
# Returns:
#   None
#####################################################
read_latest_version_number() {
    LATEST_VERSION=$(grep -E "^# Version: .*" <"$INSTALL_SCRIPT" | head -1 | sed -E "s/^# Version: //")
}

#####################################################
# Checks if the latest install script is
#   newer than what we have installed already.
#
# Returns:
#   0 if the script is newer, 1 otherwise
#####################################################
is_update_available() {
    CURRENT_VERSION=$(grep -E "^# Version: .*" "$0" | head -1 | sed -E "s/^# Version: //")
    UPDATE_AVAILABLE=$(echo "$CURRENT_VERSION $LATEST_VERSION" | awk "{ print (\$1 >= \$2) }")
    [ "$UPDATE_AVAILABLE" = "0" ] || return 1
}

#####################################################
# Reads whether the hooks in the current
#   local repository were installed in
#   single repository install mode.
#
# Sets the ${IS_SINGLE_REPO} variable
#
# Returns:
#   None
#####################################################
read_single_repo_information() {
    IS_SINGLE_REPO=$(git config --get --local githooks.single.install)
}

#####################################################
# Checks if the hooks in the current
#   local repository were installed in
#   single repository install mode.
#
# Returns:
#   1 if they were, 0 otherwise
#####################################################
is_single_repo() {
    [ "$IS_SINGLE_REPO" = "yes" ] || return 1
}

#####################################################
# Performs the installation of the previously
#   fetched install script.
#
# Returns:
#   0 if the installation was successful, 1 otherwise
#####################################################
execute_install_script() {
    if is_single_repo; then
        if sh -s -- --single <"$INSTALL_SCRIPT"; then
            return 0
        fi
    else
        if sh <"$INSTALL_SCRIPT"; then
            return 0
        fi
    fi

    return 1
}

#####################################################
# Prints some information on how to disable
#   automatic update checks.
#
# Returns:
#   None
#####################################################
print_update_disable_info() {
    echo "  If you would like to disable auto-updates, run:"
    echo "    \$ git hooks update disable"
}

#####################################################
# Adds or updates the Githooks README in
#   the current local repository.
#
# Returns:
#   1 on failure, 0 otherwise
#####################################################
manage_readme_file() {
    case "$1" in
    "add")
        FORCE_README=""
        ;;
    "update")
        FORCE_README="y"
        ;;
    *)
        print_help_header
        echo "
git hooks readme [add|update]

    Adds or updates the Githooks README in the \`.githooks\` folder.
    If \`add\` is used, it checks first if there is a README file already.
    With \`update\`, the file is always updated, creating it if necessary.
    This command needs to be run at the root of a repository.
"
        if [ "$1" = "help" ]; then
            exit 0
        else
            exit 1
        fi
        ;;
    esac

    if ! is_running_in_git_repo_root; then
        echo "The current directory ($(pwd)) does not seem to be the root of a Git repository!"
        exit 1
    fi

    if [ -f .githooks/README.md ] && [ "$FORCE_README" != "y" ]; then
        echo "! This repository already seems to have a Githooks README." >&2
        echo "  If you would like to replace it with the latest one, please run \`git hooks readme update\`" >&2
        exit 1
    fi

    if ! fetch_latest_readme; then
        exit 1
    fi

    mkdir -p "$(pwd)/.githooks" &&
        cat "$README_FILE" >"$(pwd)/.githooks/README.md" &&
        echo "The README file is updated, do not forget to commit and push it!" ||
        echo "! Failed to update the README file in the current repository" >&2
}

#####################################################
# Loads the contents of the latest Githooks README
#   into a variable.
#
# Sets the ${README_FILE} variable
#
# Returns:
#   1 if failed the load the contents, 0 otherwise
#####################################################
fetch_latest_readme() {
    README_FILE="$(mktemp)"
    if ! download_file ".githooks/README.md" "$README_FILE"; then
        echo "! Failed to fetch the latest README" >&2
        return 1
    fi
}

#####################################################
# Adds or updates Githooks ignore files in
#   the current local repository.
#
# Returns:
#   1 on failure, 0 otherwise
#####################################################
manage_ignore_files() {
    if [ "$1" = "help" ]; then
        print_help_header
        echo "
git hooks ignore [pattern...]
git hooks ignore [trigger] [pattern...]

    Adds new file name patterns to the Githooks \`.ignore\` file, either
    in the main \`.githooks\` folder, or in the Git event specific one.
    Note, that it may be required to surround the individual pattern
    parameters with single quotes to avoid expanding or splitting them.
    The \`trigger\` parameter should be the name of the Git event if given.
    This command needs to be run at the root of a repository.
"
        return
    fi

    if ! is_running_in_git_repo_root; then
        echo "The current directory ($(pwd)) does not seem to be the root of a Git repository!"
        exit 1
    fi

    TRIGGER_TYPES="
        applypatch-msg pre-applypatch post-applypatch
        pre-commit prepare-commit-msg commit-msg post-commit
        pre-rebase post-checkout post-merge pre-push
        pre-receive update post-receive post-update
        push-to-checkout pre-auto-gc post-rewrite sendemail-validate"

    TARGET_DIR="$(pwd)/.githooks"

    for TRIGGER_TYPE in $TRIGGER_TYPES; do
        if [ "$1" = "$TRIGGER_TYPE" ]; then
            TARGET_DIR="$(pwd)/.githooks/$TRIGGER_TYPE"
            shift
            break
        fi
    done

    if [ -z "$1" ]; then
        manage_ignore_files "help"
        echo "! Missing pattern parameter" >&2
        exit 1
    fi

    if ! mkdir -p "$TARGET_DIR" && touch "$TARGET_DIR/.ignore"; then
        echo "! Failed to prepare the ignore file at $TARGET_DIR/.ignore" >&2
        exit 1
    fi

    [ -f "$TARGET_DIR/.ignore" ] &&
        echo "" >>"$TARGET_DIR/.ignore"

    for PATTERN in "$@"; do
        if ! echo "$PATTERN" >>"$TARGET_DIR/.ignore"; then
            echo "! Failed to update the ignore file at $TARGET_DIR/.ignore" >&2
            exit 1
        fi
    done

    echo "The ignore file at $TARGET_DIR/.ignore is updated"
    echo "  Do not forget to commit the changes!"
}

#####################################################
# Manages various Githooks settings,
#   that is stored in Git configuration.
#
# Returns:
#   1 on failure, 0 otherwise
#####################################################
manage_configuration() {
    if [ "$1" = "help" ]; then
        print_help_header
        echo "
git hooks config list [--global|--local]

    Lists the Githooks related settings of the Githooks configuration.
    Can be either global or local configuration, or both by default.

git hooks config [set|reset|print] disable

    Disables running any Githooks files in the current repository,
    when the \`set\` option is used.
    The \`reset\` option clears this setting.
    The \`print\` option outputs the current setting.
    This command needs to be run at the root of a repository.

git hooks config [set|reset|print] single

    Marks the current local repository to be managed as a single Githooks
    installation, or clears the marker, with \`set\` and \`reset\` respectively.
    The \`print\` option outputs the current setting of it.
    This command needs to be run at the root of a repository.

git hooks config set search-dir <path>
git hooks config [reset|print] search-dir

    Changes the previous search directory setting used during installation.
    The \`set\` option changes the value, and the \`reset\` option clears it.
    The \`print\` option outputs the current setting of it.

git hooks config set shared <git-url...>
git hooks config [reset|print] shared

    Updates the list of global shared hook repositories when
    the \`set\` option is used, which accepts multiple <git-url> arguments,
    each containing a clone URL of a hook repository.
    The \`reset\` option clears this setting.
    The \`print\` option outputs the current setting.

git hooks config [accept|deny|reset|print] trusted

    Accepts changes to all existing and new hooks in the current repository
    when the trust marker is present and the \`set\` option is used.
    The \`deny\` option marks the repository as
    it has refused to trust the changes, even if the trust marker is present.
    The \`reset\` option clears this setting.
    The \`print\` option outputs the current setting.
    This command needs to be run at the root of a repository.

git hooks config [enable|disable|reset|print] update

    Enables or disables automatic update checks with
    the \`enable\` and \`disable\` options respectively.
    The \`reset\` option clears this setting.
    The \`print\` option outputs the current setting.

git hooks config [reset|print] update-time

    Resets the last Githooks update time with the \`reset\` option,
    causing the update check to run next time if it is enabled.
    Use \`git hooks update [enable|disable]\` to change that setting.
    The \`print\` option outputs the current value of it.

git hooks config [enable|disable|print] fail-on-non-existing-shared-hooks [--global|--local]

Enable or disable failing hooks with an error when any
shared hooks configured in \`.shared\` are missing,
which usually means \`git hooks update\` has not been called yet.
"
        return
    fi

    CONFIG_OPERATION="$1"

    if [ "$CONFIG_OPERATION" = "list" ]; then
        if [ "$2" = "--local" ] && ! is_running_in_git_repo_root; then
            echo "! Local configuration can only be printed from a Git repository" >&2
            exit 1
        fi

        if [ -z "$2" ]; then
            git config --get-regexp "(^githooks|alias.hooks)" | sort
        else
            git config "$2" --get-regexp "(^githooks|alias.hooks)" | sort
        fi
        exit $?
    fi

    CONFIG_ARGUMENT="$2"

    shift
    shift

    case "$CONFIG_ARGUMENT" in
    "disable")
        config_disable "$CONFIG_OPERATION"
        ;;
    "single")
        config_single_install "$CONFIG_OPERATION"
        ;;
    "search-dir")
        config_search_dir "$CONFIG_OPERATION" "$@"
        ;;
    "shared")
        config_global_shared_hook_repos "$CONFIG_OPERATION" "$@"
        ;;
    "trusted")
        config_trust_all_hooks "$CONFIG_OPERATION"
        ;;
    "update")
        config_update_state "$CONFIG_OPERATION"
        ;;
    "update-time")
        config_update_last_run "$CONFIG_OPERATION"
        ;;
    "fail-on-non-existing-shared-hooks")
        config_fail_on_not_existing_shared_hooks "$CONFIG_OPERATION" "$@"
        ;;
    *)
        manage_configuration "help"
        echo "! Invalid configuration option: \`$CONFIG_ARGUMENT\`" >&2
        exit 1
        ;;
    esac
}

#####################################################
# Manages Githooks disable settings for
#   the current repository.
# Prints or modifies the \`githooks.disable\`
#   local Git configuration.
#####################################################
config_disable() {
    if ! is_running_in_git_repo_root; then
        echo "The current directory ($(pwd)) does not seem to be the root of a Git repository!"
        exit 1
    fi

    if [ "$1" = "set" ]; then
        git config githooks.disable Y
    elif [ "$1" = "reset" ]; then
        git config --unset githooks.disable
    elif [ "$1" = "print" ]; then
        if is_repository_disabled; then
            echo "Githooks is disabled in the current repository"
        else
            echo "Githooks is NOT disabled in the current repository"
        fi
    else
        echo "! Invalid operation: \`$1\` (use \`set\`, \`reset\` or \`print\`)" >&2
        exit 1
    fi
}

#####################################################
# Manages Githooks single installation setting
#   for the current repository.
# Prints or modifies the \`githooks.single.install\`
#   local Git configuration.
#####################################################
config_single_install() {
    if ! is_running_in_git_repo_root; then
        echo "The current directory ($(pwd)) does not seem to be the root of a Git repository!"
        exit 1
    fi

    if [ "$1" = "set" ]; then
        git config githooks.single.install yes
    elif [ "$1" = "reset" ]; then
        git config --unset githooks.single.install
    elif [ "$1" = "print" ]; then
        if read_single_repo_information && is_single_repo; then
            echo "The current repository is marked as a single installation"
        else
            echo "The current repository is NOT marked as a single installation"
        fi
    else
        echo "! Invalid operation: \`$1\` (use \`set\`, \`reset\` or \`print\`)" >&2
        exit 1
    fi
}

#####################################################
# Manages previous search directory setting
#   used during Githooks installation.
# Prints or modifies the
#   \`githooks.previous.searchdir\`
#   global Git configuration.
#####################################################
config_search_dir() {
    if [ "$1" = "set" ]; then
        if [ -z "$2" ]; then
            manage_configuration "help"
            echo "! Missing <path> parameter" >&2
            exit 1
        fi

        git config --global githooks.previous.searchdir "$2"
    elif [ "$1" = "reset" ]; then
        git config --global --unset githooks.previous.searchdir
    elif [ "$1" = "print" ]; then
        CONFIG_SEARCH_DIR=$(git config --global --get githooks.previous.searchdir)
        if [ -z "$CONFIG_SEARCH_DIR" ]; then
            echo "No previous search directory is set"
        else
            echo "Search directory is set to: $CONFIG_SEARCH_DIR"
        fi
    else
        echo "! Invalid operation: \`$1\` (use \`set\`, \`reset\` or \`print\`)" >&2
        exit 1
    fi
}

#####################################################
# Manages global shared hook repository list setting.
# Prints or modifies the \`githooks.shared\`
#   global Git configuration.
#####################################################
config_global_shared_hook_repos() {
    if [ "$1" = "set" ]; then
        if [ -z "$2" ]; then
            manage_configuration "help"
            echo "! Missing <git-url> parameter" >&2
            exit 1
        fi

        shift

        NEW_LIST=""
        for SHARED_REPO_ITEM in "$@"; do
            if [ -z "$NEW_LIST" ]; then
                NEW_LIST="$SHARED_REPO_ITEM"
            else
                NEW_LIST="${NEW_LIST},${SHARED_REPO_ITEM}"
            fi
        done

        git config --global githooks.shared "$NEW_LIST"
    elif [ "$1" = "reset" ]; then
        git config --global --unset githooks.shared
    elif [ "$1" = "print" ]; then
        list_shared_hook_repos "--global"
    else
        echo "! Invalid operation: \`$1\` (use \`set\`, \`reset\` or \`print\`)" >&2
        exit 1
    fi
}

#####################################################
# Manages the trust-all-hooks setting
#   for the current repository.
# Prints or modifies the \`githooks.trust.all\`
#   local Git configuration.
#####################################################
config_trust_all_hooks() {
    if ! is_running_in_git_repo_root; then
        echo "The current directory ($(pwd)) does not seem to be the root of a Git repository!"
        exit 1
    fi

    if [ "$1" = "accept" ]; then
        git config githooks.trust.all Y
    elif [ "$1" = "deny" ]; then
        git config githooks.trust.all N
    elif [ "$1" = "reset" ]; then
        git config --unset githooks.trust.all
    elif [ "$1" = "print" ]; then
        CONFIG_TRUST_ALL=$(git config --local --get githooks.trust.all)
        if [ "$CONFIG_TRUST_ALL" = "Y" ]; then
            echo "The current repository trusts all hooks automatically"
        elif [ -z "$CONFIG_TRUST_ALL" ]; then
            echo "The current repository does NOT have trust settings"
        else
            echo "The current repository does NOT trust hooks automatically"
        fi
    else
        echo "! Invalid operation: \`$1\` (use \`accept\`, \`deny\`, \`reset\` or \`print\`)" >&2
        exit 1
    fi
}

#####################################################
# Manages the automatic update check setting.
# Prints or modifies the
#   \`githooks.autoupdate.enabled\`
#   global Git configuration.
#####################################################
config_update_state() {
    if [ "$1" = "enable" ]; then
        git config --global githooks.autoupdate.enabled Y
    elif [ "$1" = "disable" ]; then
        git config --global githooks.autoupdate.enabled N
    elif [ "$1" = "reset" ]; then
        git config --global --unset githooks.autoupdate.enabled
    elif [ "$1" = "print" ]; then
        CONFIG_UPDATE_ENABLED=$(git config --get githooks.autoupdate.enabled)
        if [ "$CONFIG_UPDATE_ENABLED" = "Y" ]; then
            echo "Automatic update checks are enabled"
        else
            echo "Automatic update checks are NOT enabled"
        fi
    else
        echo "! Invalid operation: \`$1\` (use \`enable\`, \`disable\`, \`reset\` or \`print\`)" >&2
        exit 1
    fi
}

#####################################################
# Manages the timestamp for the last update check.
# Prints or modifies the
#   \`githooks.autoupdate.lastrun\`
#   global Git configuration.
#####################################################
config_update_last_run() {
    if [ "$1" = "reset" ]; then
        git config --global --unset githooks.autoupdate.lastrun
    elif [ "$1" = "print" ]; then
        LAST_UPDATE=$(git config --global --get githooks.autoupdate.lastrun)
        if [ -z "$LAST_UPDATE" ]; then
            echo "The update has never run"
        else
            if ! date --date="@${LAST_UPDATE}" 2>/dev/null; then
                if ! date -j -f "%s" "$LAST_UPDATE" 2>/dev/null; then
                    echo "Last update timestamp: $LAST_UPDATE"
                fi
            fi
        fi
    else
        echo "! Invalid operation: \`$1\` (use \`reset\` or \`print\`)" >&2
        exit 1
    fi
}

#####################################################
# Manages the failOnNonExistingSharedHook switch.
# Prints or modifies the
#   `githooks.failOnNonExistingSharedHooks`
#   local or global Git configuration.
#####################################################
config_fail_on_not_existing_shared_hooks() {
    CONFIG="--local"
    if [ -n "$2" ]; then
        if [ "$2" = "--local" ] || [ "$2" = "--global" ]; then
            CONFIG="$2"
        else
            echo "! Invalid option: \`$2\` (use \`--local\` or \`--global\`)" >&2
            exit 1
        fi
    fi

    if [ "$1" = "enable" ]; then
        if ! git config "$CONFIG" githooks.failOnNonExistingSharedHooks "true"; then
            echo "! Failed to enable \`fail-on-non-existing-shared-hooks\`" >&2
            exit 1
        fi

        echo "Failing on not existing shared hooks is enabled"

    elif [ "$1" = "disable" ]; then
        if ! git config "$CONFIG" githooks.failOnNonExistingSharedHooks "false"; then
            echo "! Failed to disable \`fail-on-non-existing-shared-hooks\`" >&2
            exit 1
        fi

        echo "Failing on not existing shared hooks is disabled"

    elif [ "$1" = "print" ]; then
        FAIL_ON_NOT_EXISTING=$(git config "$CONFIG" --get githooks.failOnNonExistingSharedHooks)
        if [ "$FAIL_ON_NOT_EXISTING" = "true" ]; then
            echo "Failing on not existing shared hooks is enabled"
        else
            # default also if it does not exist
            echo "Failing on not existing shared hooks is disabled"
        fi

    else
        echo "! Invalid operation: \`$1\` (use \`enable\`, \`disable\` or \`print\`)" >&2
        exit 1
    fi
}

#####################################################
# Manages the app script folders.
#
# Returns:
#   1 on failure, 0 otherwise
#####################################################
manage_tools() {
    if [ "$1" = "help" ]; then
        print_help_header
        echo "
git hooks tools register [download|dialog] <scriptFolder>

    ( experimental feature )

    Install the script folder \`<scriptFolder>\` in 
    the installation directory under \`tools/<toolName>\`.

    >> Download Tool

    The interface of the download tool is as follows.
    
    # if \`run\` is executable
    \$ run <relativeFilePath> <outputFile>
    # otherwise, assuming \`run\` is a shell script
    \$ sh run <relativeFilePath> <outputFile>
    
    The arguments of the download tool are:
    - \`<relativeFilePath>\` is the file relative to the repository root
    - \`<outputFile>\` file to write the results to (may not exist yet)

    >> Dialog Tool

    The interface of the dialog tool is as follows.
    
    # if \`run\` is executable
    \$ run <title> <text> <options> <long-options>
    # otherwise, assuming \`run\` is a shell script
    \$ sh run <title> <text> <options> <long-options>

    The arguments of the dialog tool are:
    - \`<title>\` the title for the GUI dialog
    - \`<text>\` the text for the GUI dialog
    - \`<short-options>\` the button return values, slash-delimited, 
        e.g. \`Y/n/d\`.
        The default button is the first capital character found.
    - \`<long-options>\` the button texts in the GUI,
        e.g. \`Yes/no/disable\`

    The script needs to return one of the short-options on \`stdout\`.
    Non-zero exit code triggers the fallback of reading from \`stdin\`.

git hooks tools unregister [download|dialog]

    ( experimental feature )

    Uninstall the script folder in the installation 
    directory under \`tools/<toolName>\`.
"
        return
    fi

    TOOLS_OPERATION="$1"

    shift

    case "$TOOLS_OPERATION" in
    "register")
        tools_register "$@"
        ;;
    "unregister")
        tools_unregister "$@"
        ;;
    *)
        manage_tools "help"
        echo "! Invalid tools option: \`$TOOLS_OPERATION\`" >&2
        exit 1
        ;;
    esac
}

#####################################################
# Installs a script folder of a tool.
#
# Returns:
#   1 on failure, 0 otherwise
#####################################################
tools_register() {
    if [ "$1" = "download" ] || [ "$1" = "dialog" ]; then
        SCRIPT_FOLDER="$2"

        if [ -d "$SCRIPT_FOLDER" ]; then
            SCRIPT_FOLDER=$(cd "$SCRIPT_FOLDER" && pwd)

            if [ ! -f "$SCRIPT_FOLDER/run" ]; then
                echo "! File \`run\` does not exist in \`$SCRIPT_FOLDER\`" >&2
                exit 1
            fi

            if ! tools_unregister "$1" --quiet; then
                echo "! Unregister failed!" >&2
                exit 1
            fi

            TARGET_FOLDER="$INSTALL_DIR/tools/$1"

            mkdir -p "$TARGET_FOLDER" >/dev/null 2>&1 # Install new
            if ! cp -r "$SCRIPT_FOLDER"/* "$TARGET_FOLDER"/; then
                echo "! Registration failed" >&2
                exit 1
            fi
            echo "Registered \`$SCRIPT_FOLDER\` as \`$1\` tool"
        else
            echo "! The \`$SCRIPT_FOLDER\` directory does not exist!" >&2
            exit 1
        fi
    else
        echo "! Invalid operation: \`$1\` (use \`download\` or  \`dialog\`)" >&2
        exit 1
    fi
}

#####################################################
# Uninstalls a script folder of a tool.
#
# Returns:
#   1 on failure, 0 otherwise
#####################################################
tools_unregister() {
    [ "$2" = "--quiet" ] && QUIET="Y"

    if [ "$1" = "download" ] || [ "$1" = "dialog" ]; then
        if [ -d "$INSTALL_DIR/tools/$1" ]; then
            rm -r "$INSTALL_DIR/tools/$1"
            [ -n "$QUIET" ] || echo "Uninstalled the \`$1\` tool"
        else
            [ -n "$QUIET" ] || echo "! The \`$1\` tool is not installed" >&2
        fi
    else
        [ -n "$QUIET" ] || echo "! Invalid tool: \`$1\` (use \`download\` or \`dialog\`)" >&2
        exit 1
    fi
}

#####################################################
# Prints the version number of this script,
#   that would match the latest installed version
#   of Githooks in most cases.
#####################################################
print_current_version_number() {
    if [ "$1" = "help" ]; then
        print_help_header
        echo "
git hooks version

    Prints the version number of the \`git hooks\` helper and exits.
"
        return
    fi

    CURRENT_VERSION=$(grep -E "^# Version: .*" "$0" | head -1 | sed -E "s/^# Version: //")

    print_help_header

    echo
    echo "Version: $CURRENT_VERSION"
    echo
}

#####################################################
# Dispatches the command to the
#   appropriate helper function to process it.
#
# Returns:
#   1 if an unknown command was given,
#   the exit code of the command otherwise
#####################################################
choose_command() {
    CMD="$1"
    [ -n "$CMD" ] && shift

    case "$CMD" in
    "disable")
        disable_hook "$@"
        ;;
    "enable")
        enable_hook "$@"
        ;;
    "accept")
        accept_changes "$@"
        ;;
    "trust")
        manage_trusted_repo "$@"
        ;;
    "list")
        list_hooks "$@"
        ;;
    "shared")
        manage_shared_hook_repos "$@"
        ;;
    "pull")
        update_shared_hook_repos "$@"
        ;;
    "install")
        run_ondemand_installation "$@"
        ;;
    "update")
        run_update_check "$@"
        ;;
    "readme")
        manage_readme_file "$@"
        ;;
    "ignore")
        manage_ignore_files "$@"
        ;;
    "config")
        manage_configuration "$@"
        ;;
    "tools")
        manage_tools "$@"
        ;;
    "version")
        print_current_version_number "$@"
        ;;
    "help")
        print_help
        ;;
    *)
        print_help
        [ -n "$CMD" ] && echo "! Unknown command: $CMD" >&2
        exit 1
        ;;
    esac
}

set_main_variables
# Choose and execute the command
choose_command "$@"<|MERGE_RESOLUTION|>--- conflicted
+++ resolved
@@ -11,11 +11,7 @@
 # See the documentation in the project README for more information,
 #   or run the `git hooks help` command for available options.
 #
-<<<<<<< HEAD
-# Version: 1908.222053-e7d4c3
-=======
-# Version: 1907.291704-13a8cb
->>>>>>> eff6d5ba
+# Version: 1908.222102-3dc7b1
 
 #####################################################
 # Prints the command line help for usage and
