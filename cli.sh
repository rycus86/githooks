#!/bin/sh
#
# Command line helper for https://github.com/rycus86/githooks
#
# This tool provides a convenience utility to manage
#   Githooks configuration, hook files and other
#   related functionality.
# This script should be an alias for `git hooks`, done by
#   git config --global alias.hooks "!${SCRIPT_DIR}/githooks"
#
# See the documentation in the project README for more information,
#   or run the `git hooks help` command for available options.
#
<<<<<<< HEAD
# Version: 1908.042000-20e7f3
=======
# Version: 1908.031505-450472
>>>>>>> 06db6761

#####################################################
# Prints the command line help for usage and
#   available commands.
#####################################################
print_help() {
    print_help_header

    echo "
Available commands:

    disable     Disables a hook in the current repository
    enable      Enables a previously disabled hook in the current repository
    accept      Accepts the pending changes of a new or modified hook
    trust       Manages settings related to trusted repositories
    list        Lists the active hooks in the current repository
    shared      Manages the shared hook repositories
    install     Installs the latest Githooks hooks
    update      Performs an update check
    readme      Manages the Githooks README in the current repository
    ignore      Manages Githooks ignore files in the current repository
    config      Manages various Githooks configuration
    tools       Manages script folders for tools
    version     Prints the version number of this script
    help        Prints this help message

You can also execute \`git hooks <cmd> help\` for more information on the individual commands.
"
}

#####################################################
# Prints a general header to be included
#   as the first few lines of every help message.
#####################################################
print_help_header() {
    echo
    echo "Githooks - https://github.com/rycus86/githooks"
    echo "----------------------------------------------"
}

#####################################################
# Set up the main variables that
#   we will throughout the hook.
#
# Sets the ${CURRENT_GIT_DIR} variable
#
# Returns:
#   None
#####################################################
set_main_variables() {
    CURRENT_GIT_DIR=$(git rev-parse --git-common-dir 2>/dev/null)
    if [ "${CURRENT_GIT_DIR}" = "--git-common-dir" ]; then
        CURRENT_GIT_DIR=".git"
    fi

    # Global IFS for loops
    IFS_COMMA_NEWLINE=",
"
}

#####################################################
# Checks if the current directory is
#   a Git repository or not.
#
# Returns:
#   0 if it is likely a Git repository,
#   1 otherwise
#####################################################
is_running_in_git_repo_root() {
    if ! git status >/dev/null 2>&1; then
        return 1
    fi

    [ -d "${CURRENT_GIT_DIR}" ] || return 1
}

#####################################################
# Finds a hook file path based on trigger name,
#   file name, relative or absolute path, or
#   some combination of these.
#
# Sets the ${HOOK_PATH} environment variable.
#
# Returns:
#   0 on success, 1 when no hooks found
#####################################################
find_hook_path_to_enable_or_disable() {
    if [ -z "$1" ]; then
        HOOK_PATH=$(cd .githooks && pwd)

    elif [ -n "$1" ] && [ -n "$2" ]; then
        HOOK_TARGET="$(pwd)/.githooks/$1/$2"
        if [ -e "$HOOK_TARGET" ]; then
            HOOK_PATH="$HOOK_TARGET"
        fi

    elif [ -n "$1" ]; then
        if [ -e "$1" ]; then
            HOOK_DIR=$(dirname "$1")
            HOOK_NAME=$(basename "$1")

            if [ "$HOOK_NAME" = "." ]; then
                HOOK_PATH=$(cd "$HOOK_DIR" && pwd)
            else
                HOOK_PATH=$(cd "$HOOK_DIR" && pwd)/"$HOOK_NAME"
            fi

        elif [ -f ".githooks/$1" ]; then
            HOOK_PATH=$(cd .githooks && pwd)/"$1"

        else
            for HOOK_DIR in .githooks/*; do
                HOOK_ITEM=$(basename "$HOOK_DIR")
                if [ "$HOOK_ITEM" = "$1" ]; then
                    HOOK_PATH=$(cd "$HOOK_DIR" && pwd)
                fi

                if [ ! -d "$HOOK_DIR" ]; then
                    continue
                fi

                HOOK_DIR=$(cd "$HOOK_DIR" && pwd)

                for HOOK_FILE in "$HOOK_DIR"/*; do
                    HOOK_ITEM=$(basename "$HOOK_FILE")
                    if [ "$HOOK_ITEM" = "$1" ]; then
                        HOOK_PATH="$HOOK_FILE"
                    fi
                done
            done
        fi
    fi

    if [ -z "$HOOK_PATH" ]; then
        echo "Sorry, cannot find any hooks that would match that"
        return 1
    elif echo "$HOOK_PATH" | grep -qv "/.githooks"; then
        if [ -d "$HOOK_PATH/.githooks" ]; then
            HOOK_PATH="$HOOK_PATH/.githooks"
        else
            echo "Sorry, cannot find any hooks that would match that"
            return 1
        fi
    fi
}

#####################################################
# Creates the Githooks checksum file
#   for the repository if it does not exist yet.
#####################################################
ensure_checksum_file_exists() {
    touch "${CURRENT_GIT_DIR}/.githooks.checksum"
}

#####################################################
# Disables one or more hook files
#   in the current repository.
#
# Returns:
#   1 if the current directory is not a Git repo,
#   0 otherwise
#####################################################
disable_hook() {
    if [ "$1" = "help" ]; then
        print_help_header
        echo "
git hooks disable [trigger] [hook-script]
git hooks disable [hook-script]
git hooks disable [trigger]
git hooks disable [-a|--all]
git hooks disable [-r|--reset]

    Disables a hook in the current repository.
    The \`trigger\` parameter should be the name of the Git event if given.
    The \`hook-script\` can be the name of the file to disable, or its
    relative path, or an absolute path, we will try to find it.
    The \`--all\` parameter on its own will disable running any Githooks
    in the current repository, both existing ones and any future hooks.
    The \`--reset\` parameter is used to undo this, and let hooks run again.
"
        return
    fi

    if ! is_running_in_git_repo_root; then
        echo "The current directory ($(pwd)) does not seem to be the root of a Git repository!"
        exit 1
    fi

    if [ "$1" = "-a" ] || [ "$1" = "--all" ]; then
        git config githooks.disable Y &&
            echo "All existing and future hooks are disabled in the current repository" &&
            return

        echo "! Failed to disable hooks in the current repository" >&2
        exit 1

    elif [ "$1" = "-r" ] || [ "$1" = "--reset" ]; then
        git config --unset githooks.disable

        if ! git config --get githooks.disable; then
            echo "Githooks hook files are not disabled anymore by default" && return
        else
            echo "! Failed to re-enable Githooks hook files" >&2
            exit 1
        fi
    fi

    if ! find_hook_path_to_enable_or_disable "$@"; then
        if [ "$1" = "update" ]; then
            echo "  Did you mean \`git hooks update disable\` ?"
        fi

        exit 1
    fi

    ensure_checksum_file_exists

    find "$HOOK_PATH" -type f -path "*/.githooks/*" | while IFS= read -r HOOK_FILE; do
        if grep -q "disabled> $HOOK_FILE" "${CURRENT_GIT_DIR}/.githooks.checksum" 2>/dev/null; then
            echo "Hook file is already disabled at $HOOK_FILE"
            continue
        fi

        echo "disabled> $HOOK_FILE" >>"${CURRENT_GIT_DIR}/.githooks.checksum"
        echo "Hook file disabled at $HOOK_FILE"
    done
}

#####################################################
# Enables one or more hook files
#   in the current repository.
#
# Returns:
#   1 if the current directory is not a Git repo,
#   0 otherwise
#####################################################
enable_hook() {
    if [ "$1" = "help" ]; then
        print_help_header
        echo "
git hooks enable [trigger] [hook-script]
git hooks enable [hook-script]
git hooks enable [trigger]

    Enables a hook or hooks in the current repository.
    The \`trigger\` parameter should be the name of the Git event if given.
    The \`hook-script\` can be the name of the file to enable, or its
    relative path, or an absolute path, we will try to find it.
"
        return
    fi

    if ! is_running_in_git_repo_root; then
        echo "The current directory ($(pwd)) does not seem to be the root of a Git repository!"
        exit 1
    fi

    if ! find_hook_path_to_enable_or_disable "$@"; then
        if [ "$1" = "update" ]; then
            echo "  Did you mean \`git hooks update enable\` ?"
        fi

        exit 1
    fi

    ensure_checksum_file_exists

    sed "\\|disabled> $HOOK_PATH|d" "${CURRENT_GIT_DIR}/.githooks.checksum" >"${CURRENT_GIT_DIR}/.githooks.checksum.tmp" &&
        mv "${CURRENT_GIT_DIR}/.githooks.checksum.tmp" "${CURRENT_GIT_DIR}/.githooks.checksum" &&
        echo "Hook file(s) enabled at $HOOK_PATH"
}

#####################################################
# Accept changes to a new or existing but changed
#   hook file by recording its checksum as accepted.
#
# Returns:
#   1 if the current directory is not a Git repo,
#   0 otherwise
#####################################################
accept_changes() {
    if [ "$1" = "help" ]; then
        print_help_header
        echo "
git hooks accept [trigger] [hook-script]
git hooks accept [hook-script]
git hooks accept [trigger]

    Accepts a new hook or changes to an existing hook.
    The \`trigger\` parameter should be the name of the Git event if given.
    The \`hook-script\` can be the name of the file to enable, or its
    relative path, or an absolute path, we will try to find it.
"
        return
    fi

    if ! is_running_in_git_repo_root; then
        echo "The current directory ($(pwd)) does not seem to be the root of a Git repository!"
        exit 1
    fi

    find_hook_path_to_enable_or_disable "$@" || exit 1
    ensure_checksum_file_exists

    find "$HOOK_PATH" -type f -path "*/.githooks/*" | while IFS= read -r HOOK_FILE; do
        if grep -q "disabled> $HOOK_FILE" "${CURRENT_GIT_DIR}/.githooks.checksum"; then
            echo "Hook file is currently disabled at $HOOK_FILE"
            continue
        fi

        CHECKSUM=$(get_hook_checksum "$HOOK_FILE")

        echo "$CHECKSUM $HOOK_FILE" >>"${CURRENT_GIT_DIR}/.githooks.checksum" &&
            echo "Changes accepted for $HOOK_FILE"
    done
}

#####################################################
# Returns the MD5 checksum of the hook file
#   passed in as the first argument.
#####################################################
get_hook_checksum() {
    # get hash of the hook contents
    if ! MD5_HASH=$(md5 -r "$1" 2>/dev/null); then
        MD5_HASH=$(md5sum "$1" 2>/dev/null)
    fi

    echo "$MD5_HASH" | awk "{ print \$1 }"
}

#####################################################
# Manage settings related to trusted repositories.
#   It allows setting up and clearing marker
#   files and Git configuration.
#
# Returns:
#   1 on failure, 0 otherwise
#####################################################
manage_trusted_repo() {
    if [ "$1" = "help" ]; then
        print_help_header
        echo "
git hooks trust
git hooks trust [revoke]
git hooks trust [delete]
git hooks trust [forget]

    Sets up, or reverts the trusted setting for the local repository.
    When called without arguments, it marks the local repository as trusted.
    The \`revoke\` argument resets the already accepted trust setting,
    and the \`delete\` argument also deletes the trusted marker.
    The \`forget\` option unsets the trust setting, asking for accepting
    it again next time, if the repository is marked as trusted.
"
        return
    fi

    if ! is_running_in_git_repo_root; then
        echo "The current directory ($(pwd)) does not seem to be the root of a Git repository!"
        exit 1
    fi

    if [ -z "$1" ]; then
        mkdir -p .githooks &&
            touch .githooks/trust-all &&
            git config githooks.trust.all Y &&
            echo "The current repository is now trusted." &&
            echo "  Do not forget to commit and push the trust marker!" &&
            return

        echo "! Failed to mark the current repository as trusted" >&2
        exit 1
    fi

    if [ "$1" = "forget" ]; then
        if [ -z "$(git config --local --get githooks.trust.all)" ]; then
            echo "The current repository does not have trust settings."
            return
        elif git config --unset githooks.trust.all; then
            echo "The current repository is no longer trusted."
            return
        else
            echo "! Failed to revoke the trusted setting" >&2
            exit 1
        fi

    elif [ "$1" = "revoke" ] || [ "$1" = "delete" ]; then
        if git config githooks.trust.all N; then
            echo "The current repository is no longer trusted."
        else
            echo "! Failed to revoke the trusted setting" >&2
            exit 1
        fi

        if [ "$1" = "revoke" ]; then
            return
        fi
    fi

    if [ "$1" = "delete" ] || [ -f .githooks/trust-all ]; then
        rm -rf .githooks/trust-all &&
            echo "The trust marker is removed from the repository." &&
            echo "  Do not forget to commit and push the change!" &&
            return

        echo "! Failed to delete the trust marker" >&2
        exit 1
    fi

    echo "! Unknown subcommand: $1" >&2
    echo "  Run \`git hooks trust help\` to see the available options." >&2
    exit 1
}

#####################################################
# Lists the hook files in the current
#   repository along with their current state.
#
# Returns:
#   1 if the current directory is not a Git repo,
#   0 otherwise
#####################################################
list_hooks() {
    if [ "$1" = "help" ]; then
        print_help_header
        echo "
git hooks list [type]

    Lists the active hooks in the current repository along with their state.
    If \`type\` is given, then it only lists the hooks for that trigger event.
    This command needs to be run at the root of a repository.
"
        return
    fi

    if ! is_running_in_git_repo_root; then
        echo "The current directory ($(pwd)) does not seem to be the root of a Git repository!"
        exit 1
    fi

    if [ -n "$*" ]; then
        LIST_TYPES="$*"
        WARN_NOT_FOUND="1"
    else
        LIST_TYPES="
        applypatch-msg pre-applypatch post-applypatch
        pre-commit prepare-commit-msg commit-msg post-commit
        pre-rebase post-checkout post-merge pre-push
        pre-receive update post-receive post-update
        push-to-checkout pre-auto-gc post-rewrite sendemail-validate"
    fi

    for LIST_TYPE in $LIST_TYPES; do
        LIST_OUTPUT=""

        # non-Githooks hook file
        if [ -x "${CURRENT_GIT_DIR}/hooks/${LIST_TYPE}.replaced.githook" ]; then
            ITEM_STATE=$(get_hook_state "${CURRENT_GIT_DIR}/hooks/${LIST_TYPE}.replaced.githook")
            LIST_OUTPUT="$LIST_OUTPUT
  - $LIST_TYPE (previous / file / ${ITEM_STATE})"
        fi

        # global shared hooks
        SHARED_REPOS_LIST=$(git config --global --get githooks.shared)
        for SHARED_ITEM in $(list_hooks_in_shared_repos "$LIST_TYPE"); do
            if [ -d "$SHARED_ITEM" ]; then
                for LIST_ITEM in "$SHARED_ITEM"/*; do
                    ITEM_NAME=$(basename "$LIST_ITEM")
                    ITEM_STATE=$(get_hook_state "$LIST_ITEM")
                    LIST_OUTPUT="$LIST_OUTPUT
  - $ITEM_NAME (${ITEM_STATE} / shared:global)"
                done

            elif [ -f "$SHARED_ITEM" ]; then
                ITEM_STATE=$(get_hook_state "$SHARED_ITEM")
                LIST_OUTPUT="$LIST_OUTPUT
  - $LIST_TYPE (file / ${ITEM_STATE} / shared:global)"
            fi
        done

        # local shared hooks
        if [ -f "$(pwd)/.githooks/.shared" ]; then
            SHARED_REPOS_LIST=$(grep -E "^[^#].+$" <"$(pwd)/.githooks/.shared")
            for SHARED_ITEM in $(list_hooks_in_shared_repos "$LIST_TYPE"); do
                if [ -d "$SHARED_ITEM" ]; then
                    for LIST_ITEM in "$SHARED_ITEM"/*; do
                        ITEM_NAME=$(basename "$LIST_ITEM")
                        ITEM_STATE=$(get_hook_state "$LIST_ITEM")
                        LIST_OUTPUT="$LIST_OUTPUT
  - $ITEM_NAME (${ITEM_STATE} / shared:local)"
                    done

                elif [ -f "$SHARED_ITEM" ]; then
                    ITEM_STATE=$(get_hook_state "$SHARED_ITEM")
                    LIST_OUTPUT="$LIST_OUTPUT
  - $LIST_TYPE (file / ${ITEM_STATE} / shared:local)"
                fi
            done
        fi

        # in the current repository
        if [ -d ".githooks/$LIST_TYPE" ]; then
            for LIST_ITEM in .githooks/"$LIST_TYPE"/*; do
                ITEM_NAME=$(basename "$LIST_ITEM")
                ITEM_STATE=$(get_hook_state "$(pwd)/.githooks/$LIST_TYPE/$ITEM_NAME")
                LIST_OUTPUT="$LIST_OUTPUT
  - $ITEM_NAME (${ITEM_STATE})"
            done

        elif [ -f ".githooks/$LIST_TYPE" ]; then
            ITEM_STATE=$(get_hook_state "$(pwd)/.githooks/$LIST_TYPE")
            LIST_OUTPUT="$LIST_OUTPUT
  - $LIST_TYPE (file / ${ITEM_STATE})"

        fi

        if [ -n "$LIST_OUTPUT" ]; then
            echo "> ${LIST_TYPE}${LIST_OUTPUT}"

        elif [ -n "$WARN_NOT_FOUND" ]; then
            echo "> $LIST_TYPE"
            echo "  No active hooks found"

        fi
    done
}

#####################################################
# Returns the state of hook file
#   in a human-readable format
#   on the standard output.
#####################################################
get_hook_state() {
    if is_repository_disabled; then
        echo "disabled"
    elif is_file_ignored "$1"; then
        echo "ignored"
    elif is_trusted_repo; then
        echo "active / trusted"
    else
        get_hook_enabled_or_disabled_state "$1"
    fi
}

#####################################################
# Checks if Githooks is disabled in the
#   current local repository.
#
# Returns:
#   0 if disabled, 1 otherwise
#####################################################
is_repository_disabled() {
    GITHOOKS_CONFIG_DISABLE=$(git config --get githooks.disable)
    if [ "$GITHOOKS_CONFIG_DISABLE" = "y" ] || [ "$GITHOOKS_CONFIG_DISABLE" = "Y" ]; then
        return 0
    else
        return 1
    fi
}

#####################################################
# Checks if the hook file at ${HOOK_PATH}
#   is ignored and should not be executed.
#
# Returns:
#   0 if ignored, 1 otherwise
#####################################################
is_file_ignored() {
    HOOK_NAME=$(basename "$1")
    IS_IGNORED=""

    # If there are .ignore files, read the list of patterns to exclude.
    ALL_IGNORE_FILE=$(mktemp)
    if [ -f ".githooks/.ignore" ]; then
        cat ".githooks/.ignore" >"$ALL_IGNORE_FILE"
        echo >>"$ALL_IGNORE_FILE"
    fi
    if [ -f ".githooks/${LIST_TYPE}/.ignore" ]; then
        cat ".githooks/${LIST_TYPE}/.ignore" >>"$ALL_IGNORE_FILE"
        echo >>"$ALL_IGNORE_FILE"
    fi

    # Check if the filename matches any of the ignored patterns
    while IFS= read -r IGNORED; do
        if [ -z "$IGNORED" ] || [ "$IGNORED" != "${IGNORED#\#}" ]; then
            continue
        fi

        if [ -z "${HOOK_NAME##$IGNORED}" ]; then
            IS_IGNORED="y"
            break
        fi
    done <"$ALL_IGNORE_FILE"

    # Remove the temporary file
    rm -f "$ALL_IGNORE_FILE"

    if [ -n "$IS_IGNORED" ]; then
        return 0
    else
        return 1
    fi
}

#####################################################
# Checks whether the current repository
#   is trusted, and that this is accepted.
#
# Returns:
#   0 if the repo is trusted, 1 otherwise
#####################################################
is_trusted_repo() {
    if [ -f ".githooks/trust-all" ]; then
        TRUST_ALL_CONFIG=$(git config --local --get githooks.trust.all)
        TRUST_ALL_RESULT=$?

        # shellcheck disable=SC2181
        if [ $TRUST_ALL_RESULT -ne 0 ]; then
            return 1
        elif [ $TRUST_ALL_RESULT -eq 0 ] && [ "$TRUST_ALL_CONFIG" = "Y" ]; then
            return 0
        fi
    fi

    return 1
}

#####################################################
# Returns the enabled or disabled state
#   in human-readable format for a hook file
#   passed in as the first argument.
#####################################################
get_hook_enabled_or_disabled_state() {
    HOOK_PATH="$1"

    # get hash of the hook contents
    if ! MD5_HASH=$(md5 -r "$HOOK_PATH" 2>/dev/null); then
        MD5_HASH=$(md5sum "$HOOK_PATH" 2>/dev/null)
    fi
    MD5_HASH=$(echo "$MD5_HASH" | awk "{ print \$1 }")
    CURRENT_HASHES=$(grep "$HOOK_PATH" "${CURRENT_GIT_DIR}/.githooks.checksum" 2>/dev/null)

    # check against the previous hash
    if echo "$CURRENT_HASHES" | grep -q "disabled> $HOOK_PATH" >/dev/null 2>&1; then
        echo "disabled"
    elif ! echo "$CURRENT_HASHES" | grep -q "$MD5_HASH $HOOK_PATH" >/dev/null 2>&1; then
        if [ -z "$CURRENT_HASHES" ]; then
            echo "pending / new"
        else
            echo "pending / changed"
        fi
    else
        echo "active"
    fi
}

#####################################################
# List the shared hooks from the
#   ~/.githooks/shared directory.
#
# Returns the list of paths to the hook files
#   in the shared hook repositories found locally.
#####################################################
list_hooks_in_shared_repos() {
    if [ ! -d ~/.githooks/shared ]; then
        return
    fi

    SHARED_LIST_TYPE="$1"

    for SHARED_ROOT in ~/.githooks/shared/*; do
        if [ ! -d "$SHARED_ROOT" ]; then
            continue
        fi

        REMOTE_URL=$(cd "$SHARED_ROOT" && git config --get remote.origin.url)
        ACTIVE_REPO=$(echo "$SHARED_REPOS_LIST" | grep -o "$REMOTE_URL")
        if [ "$ACTIVE_REPO" != "$REMOTE_URL" ]; then
            continue
        fi

        if [ -e "${SHARED_ROOT}/.githooks/${SHARED_LIST_TYPE}" ]; then
            echo "${SHARED_ROOT}/.githooks/${SHARED_LIST_TYPE}"
        elif [ -e "${SHARED_ROOT}/${LIST_TYPE}" ]; then
            echo "${SHARED_ROOT}/${LIST_TYPE}"
        fi
    done
}

#####################################################
# Manages the shared hook repositories set either
#   globally, or locally within the repository.
# Changes the \`githooks.shared\` global Git
#   configuration, or the contents of the
#   \`.githooks/.shared\` file in the local
#   Git repository.
#
# Returns:
#   0 on success, 1 on failure (exit code)
#####################################################
manage_shared_hook_repos() {
    if [ "$1" = "help" ]; then
        print_help_header
        echo "
git hooks shared [add|remove] [--global|--local] <git-url>
git hooks shared clear [--global|--local|--all]
git hooks shared purge
git hooks shared list [--global|--local|--all] [--with-url]
git hooks shared [update|pull]

    Manages the shared hook repositories set either globally, or locally within the repository.
    The \`add\` or \`remove\` subcommands adds or removes an item, given as \`git-url\` from the list.
    If \`--global\` is given, then the \`githooks.shared\` global Git configuration is modified, or if the
    \`--local\` option (default) is set, the \`.githooks/.shared\` file is modified in the local repository.
    The \`clear\` subcommand deletes every item on either the global or the local list,
    or both when the \`--all\` option is given.
    The \`purge\` subcommand deletes the shared hook repositories already pulled locally.
    The \`list\` subcommand list the global, local or all (default) shared hooks repositories,
    and optionally prints the Git URL for them, when the \`--with-url\` option is used.
    The \`update\` or \`pull\` subcommands update all the shared repositories, both global and local, either by
    running \`git pull\` on existing ones or \`git clone\` on new ones.
"
        return
    fi

    if [ "$1" = "update" ] || [ "$1" = "pull" ]; then
        update_shared_hook_repos
        return
    fi

    if [ "$1" = "clear" ]; then
        shift
        clear_shared_hook_repos "$@"
        return
    fi

    if [ "$1" = "purge" ]; then
        [ -w ~/.githooks/shared ] &&
            rm -rf ~/.githooks/shared &&
            echo "All existing shared hook repositories have been deleted locally" &&
            return

        echo "! Cannot delete existing shared hook repositories locally (maybe there is none)" >&2
        exit 1
    fi

    if [ "$1" = "list" ]; then
        shift
        list_shared_hook_repos "$@"
        return
    fi

    if [ "$1" = "add" ]; then
        shift
        add_shared_hook_repo "$@"
        return
    fi

    if [ "$1" = "remove" ]; then
        shift
        remove_shared_hook_repo "$@"
        return
    fi

    echo "! Unknown subcommand: \`$1\`" >&2
    exit 1
}

#####################################################
# Adds the URL of a new shared hook repository to
#   the global or local list.
#####################################################
add_shared_hook_repo() {
    SET_SHARED_GLOBAL=
    SHARED_REPO_URL=

    case "$1" in
    "--global")
        SET_SHARED_GLOBAL=1
        SHARED_REPO_URL="$2"
        ;;
    "--local")
        SET_SHARED_GLOBAL=
        SHARED_REPO_URL="$2"
        ;;
    *)
        SHARED_REPO_URL="$1"
        ;;
    esac

    if [ -z "$SHARED_REPO_URL" ]; then
        echo "! Usage: \`git hooks shared add [--global|--local] <git-url>\`" >&2
        exit 1
    fi

    if [ -n "$SET_SHARED_GLOBAL" ]; then
        CURRENT_LIST=$(git config --global --get githooks.shared)

        if [ -n "$CURRENT_LIST" ]; then
            NEW_LIST="${CURRENT_LIST},${SHARED_REPO_URL}"
        else
            NEW_LIST="$SHARED_REPO_URL"
        fi

        git config --global githooks.shared "$NEW_LIST" &&
            echo "The new shared hook repository is successfully added" &&
            return

        echo "! Failed to add the new shared hook repository" >&2
        exit 1

    else
        if ! is_running_in_git_repo_root; then
            echo "The current directory ($(pwd)) does not seem to be the root of a Git repository!"
            exit 1
        fi

        mkdir -p "$(pwd)/.githooks"

        [ -f "$(pwd)/.githooks/.shared" ] &&
            echo "" >>"$(pwd)/.githooks/.shared"

        echo "# Added on $(date)" >>"$(pwd)/.githooks/.shared" &&
            echo "$SHARED_REPO_URL" >>"$(pwd)/.githooks/.shared" &&
            echo "The new shared hook repository is successfully added" &&
            echo "  Do not forget to commit the change!" &&
            return

        echo "! Failed to add the new shared hook repository" >&2
        exit 1

    fi
}

#####################################################
# Removes the URL of a new shared hook repository to
#   the global or local list.
#####################################################
remove_shared_hook_repo() {
    SET_SHARED_GLOBAL=
    SHARED_REPO_URL=

    case "$1" in
    "--global")
        SET_SHARED_GLOBAL=1
        SHARED_REPO_URL="$2"
        ;;
    "--local")
        SET_SHARED_GLOBAL=
        SHARED_REPO_URL="$2"
        ;;
    *)
        SHARED_REPO_URL="$1"
        ;;
    esac

    if [ -z "$SHARED_REPO_URL" ]; then
        echo "! Usage: \`git hooks shared remove [--global|--local] <git-url>\`" >&2
        exit 1
    fi

    if [ -n "$SET_SHARED_GLOBAL" ]; then
        CURRENT_LIST=$(git config --global --get githooks.shared)
        NEW_LIST=""

        IFS="$IFS_COMMA_NEWLINE"

        for SHARED_REPO_ITEM in $CURRENT_LIST; do
            unset IFS
            if [ "$SHARED_REPO_ITEM" = "$SHARED_REPO_URL" ]; then
                continue
            fi

            if [ -z "$NEW_LIST" ]; then
                NEW_LIST="$SHARED_REPO_ITEM"
            else
                NEW_LIST="${NEW_LIST},${SHARED_REPO_ITEM}"
            fi
            IFS="$IFS_COMMA_NEWLINE"
        done

        unset IFS

        if [ -z "$NEW_LIST" ]; then
            clear_shared_hook_repos "--global" && return || exit 1
        fi

        git config --global githooks.shared "$NEW_LIST" &&
            echo "The list of shared hook repositories is successfully changed" &&
            return

        echo "! Failed to remove a shared hook repository" >&2
        exit 1

    else
        if ! is_running_in_git_repo_root; then
            echo "The current directory ($(pwd)) does not seem to be the root of a Git repository!"
            exit 1
        fi

        CURRENT_LIST=$(grep -E "^[^#].+$" <"$(pwd)/.githooks/.shared")
        NEW_LIST=""

        IFS="$IFS_COMMA_NEWLINE"

        for SHARED_REPO_ITEM in $CURRENT_LIST; do
            unset IFS
            if [ "$SHARED_REPO_ITEM" = "$SHARED_REPO_URL" ]; then
                continue
            fi

            if [ -z "$NEW_LIST" ]; then
                NEW_LIST="$SHARED_REPO_ITEM"
            else
                NEW_LIST="${NEW_LIST}
${SHARED_REPO_ITEM}"
            fi
            IFS="$IFS_COMMA_NEWLINE"
        done

        unset IFS

        if [ -z "$NEW_LIST" ]; then
            clear_shared_hook_repos "--local" && return || exit 1
        fi

        echo "$NEW_LIST" >"$(pwd)/.githooks/.shared" &&
            echo "The list of shared hook repositories is successfully changed" &&
            echo "  Do not forget to commit the change!" &&
            return

        echo "! Failed to remove a shared hook repository" >&2
        exit 1

    fi
}

#####################################################
# Clears the list of shared hook repositories
#   from the global or local list, or both.
#####################################################
clear_shared_hook_repos() {
    CLEAR_GLOBAL_REPOS=
    CLEAR_LOCAL_REPOS=

    case "$1" in
    "--global")
        CLEAR_GLOBAL_REPOS=1
        ;;
    "--local")
        CLEAR_LOCAL_REPOS=1
        ;;
    "--all")
        CLEAR_GLOBAL_REPOS=1
        CLEAR_LOCAL_REPOS=1
        ;;
    *)
        echo "! One of the following must be used:" >&2
        echo "    \$ git hooks shared clear --global" >&2
        echo "    \$ git hooks shared clear --local" >&2
        echo "    \$ git hooks shared clear --all" >&2
        exit 1
        ;;
    esac

    if [ -n "$CLEAR_GLOBAL_REPOS" ] && [ -n "$(git config --global --get githooks.shared)" ]; then
        git config --global --unset githooks.shared &&
            echo "Global shared hook repository list cleared" ||
            CLEAR_REPOS_FAILED=1
    fi

    if [ -n "$CLEAR_LOCAL_REPOS" ] && [ -f "$(pwd)/.githooks/.shared" ]; then
        rm -f "$(pwd)/.githooks/.shared" &&
            echo "Local shared hook repository list cleared" ||
            CLEAR_REPOS_FAILED=1
    fi

    if [ -n "$CLEAR_REPOS_FAILED" ]; then
        echo "! There were some problems clearing the shared hook repository list" >&2
        exit 1
    fi
}

#####################################################
# Prints the list of shared hook repositories,
#   along with their Git URLs optionally, from
#   the global or local list, or both.
#####################################################
list_shared_hook_repos() {
    LIST_GLOBAL=1
    LIST_LOCAL=1
    LIST_WITH_URL=

    for ARG in "$@"; do
        case "$ARG" in
        "--global")
            LIST_LOCAL=
            ;;
        "--local")
            LIST_GLOBAL=
            ;;
        "--all")
            # leave both list options on
            ;;
        "--with-url")
            LIST_WITH_URL=1
            ;;
        *)
            echo "! Unknown list option: $ARG" >&2
            exit 1
            ;;
        esac
    done

    if [ -n "$LIST_GLOBAL" ]; then
        echo "Global shared hook repositories:"

        if [ -z "$(git config --global --get githooks.shared)" ]; then
            echo "  - None"
        else

            IFS="$IFS_COMMA_NEWLINE"
            for LIST_ITEM in $(git config --global --get githooks.shared); do
                unset IFS

                set_shared_root "$LIST_ITEM"
                if [ -d "$SHARED_ROOT/.git" ]; then
                    if [ "$(cd "$SHARED_ROOT" && git config --get remote.origin.url)" = "$LIST_ITEM" ]; then
                        LIST_ITEM_STATE="active"
                    else
                        LIST_ITEM_STATE="invalid"
                    fi
                else
                    LIST_ITEM_STATE="pending"
                fi

                if [ -n "$LIST_WITH_URL" ]; then
                    echo "  - $NORMALIZED_NAME ($LIST_ITEM_STATE)
      url: $LIST_ITEM"
                else
                    echo "  - $NORMALIZED_NAME ($LIST_ITEM_STATE)"
                fi

                IFS="$IFS_COMMA_NEWLINE"
            done
            unset IFS
        fi
    fi

    if [ -n "$LIST_LOCAL" ]; then
        echo "Local shared hook repositories:"

        if ! is_running_in_git_repo_root; then
            echo "  - Current folder does not seem to be a Git repository"
            exit 1
        elif [ ! -f "$(pwd)/.githooks/.shared" ]; then
            echo "  - None"
        else
            SHARED_REPOS_LIST=$(grep -E "^[^#].+$" <"$(pwd)/.githooks/.shared")

            IFS="$IFS_COMMA_NEWLINE"
            echo "$SHARED_REPOS_LIST" | while read -r LIST_ITEM; do
                unset IFS

                set_shared_root "$LIST_ITEM"

                if [ -d "$SHARED_ROOT/.git" ]; then
                    if [ "$(cd "$SHARED_ROOT" && git config --get remote.origin.url)" = "$LIST_ITEM" ]; then
                        LIST_ITEM_STATE="active"
                    else
                        LIST_ITEM_STATE="invalid"
                    fi
                else
                    LIST_ITEM_STATE="pending"
                fi

                if [ -n "$LIST_WITH_URL" ]; then
                    echo "  - $NORMALIZED_NAME ($LIST_ITEM_STATE)
      url: $LIST_ITEM"
                else
                    echo "  - $NORMALIZED_NAME ($LIST_ITEM_STATE)"
                fi

                IFS="$IFS_COMMA_NEWLINE"
            done
            unset IFS
        fi
    fi

}

#####################################################
# Updates the configured shared hook repositories.
#
# Returns:
#   None
#####################################################
update_shared_hook_repos() {
    if [ "$1" = "help" ]; then
        print_help_header
        echo "
git hooks pull

    Updates the shared repositories found either
    in the global Git configuration, or in the
    \`.githooks/.shared\` file in the local repository.

> Please use \`git hooks shared pull\` instead, this version is now deprecated.
"
        return
    fi

    SHARED_HOOKS=$(git config --global --get githooks.shared)
    if [ -n "$SHARED_HOOKS" ]; then
        update_shared_hooks_in "$SHARED_HOOKS"
    fi

    if [ -f "$(pwd)/.githooks/.shared" ]; then
        SHARED_HOOKS=$(grep -E "^[^#].+$" <"$(pwd)/.githooks/.shared")
        update_shared_hooks_in "$SHARED_HOOKS"
    fi

    echo "Finished"
}

#####################################################
# Sets the SHARED_ROOT and NORMALIZED_NAME
#   for the shared hook repo url `$1`.
#
# Returns:
#   0 when successfully finished, 1 otherwise
#####################################################
set_shared_root() {
    NORMALIZED_NAME=$(echo "$1" |
        sed -E "s#.*[:/](.+/.+)\\.git#\\1#" |
        sed -E "s/[^a-zA-Z0-9]/_/g")
    SHARED_ROOT=~/.githooks/shared/"$NORMALIZED_NAME"
}

#####################################################
# Updates the shared hooks repositories
#   on the list passed in on the first argument.
#####################################################
update_shared_hooks_in() {
    SHARED_REPOS_LIST="$1"

    # split on comma and newline
    IFS="$IFS_COMMA_NEWLINE"

    for SHARED_REPO in $SHARED_REPOS_LIST; do
        unset IFS

        mkdir -p ~/.githooks/shared

        set_shared_root "$SHARED_REPO"

        if [ -d "$SHARED_ROOT/.git" ]; then
            echo "* Updating shared hooks from: $SHARED_REPO"
            PULL_OUTPUT=$(cd "$SHARED_ROOT" && git pull 2>&1)
            # shellcheck disable=SC2181
            if [ $? -ne 0 ]; then
                echo "! Update failed, git pull output:" >&2
                echo "$PULL_OUTPUT" >&2
            fi
        else
            echo "* Retrieving shared hooks from: $SHARED_REPO"
            [ -d "$SHARED_ROOT" ] && rm -rf "$SHARED_ROOT"
            CLONE_OUTPUT=$(git clone "$SHARED_REPO" "$SHARED_ROOT" 2>&1)
            # shellcheck disable=SC2181
            if [ $? -ne 0 ]; then
                echo "! Clone failed, git clone output:" >&2
                echo "$CLONE_OUTPUT" >&2
            fi
        fi

        IFS="$IFS_COMMA_NEWLINE"
    done

    unset IFS
}

#####################################################
# Executes an ondemand installation
#   of the latest Githooks version.
#
# Returns:
#   1 if the installation fails,
#   0 otherwise
#####################################################
run_ondemand_installation() {
    if [ "$1" = "help" ]; then
        print_help_header
        echo "
git hooks install [--global]

    Installs the Githooks hooks into the current repository.
    If the \`--global\` flag is given, it executes the installation
    globally, including the hook templates for future repositories.
"
        return
    fi

    if [ "$1" = "--global" ]; then
        IS_SINGLE_REPO="no"
    else
        IS_SINGLE_REPO="yes"
    fi

    echo "Fetching the install script ..."

    if ! fetch_latest_install_script; then
        echo "! Failed to fetch the latest install script" >&2
        echo "  You can retry manually using one of the alternative methods," >&2
        echo "  see them here: https://github.com/rycus86/githooks#installation" >&2
        exit 1
    fi

    read_latest_version_number

    echo "  Githooks install script downloaded: Version $LATEST_VERSION"
    echo

    if ! execute_install_script; then
        echo "! Failed to execute the installation" >&2
        exit 1
    fi
}

#####################################################
# Executes an update check, and potentially
#   the installation of the latest version.
#
# Returns:
#   1 if the latest version cannot be retrieved,
#   0 otherwise
#####################################################
run_update_check() {
    if [ "$1" = "help" ]; then
        print_help_header
        echo "
git hooks update [force]
git hooks update [enable|disable]

    Executes an update check for a newer Githooks version.
    If it finds one, or if \`force\` was given, the downloaded
    install script is executed for the latest version.
    The \`enable\` and \`disable\` options enable or disable
    the automatic checks that would normally run daily
    after a successful commit event.
"
        return
    fi

    if [ "$1" = "enable" ]; then
        git config --global githooks.autoupdate.enabled Y &&
            echo "Automatic update checks have been enabled" &&
            return

        echo "! Failed to enable automatic updates" >&2 && exit 1

    elif [ "$1" = "disable" ]; then
        git config --global githooks.autoupdate.enabled N &&
            echo "Automatic update checks have been disabled" &&
            return

        echo "! Failed to disable automatic updates" >&2 && exit 1

    elif [ -n "$1" ] && [ "$1" != "force" ]; then
        echo "! Invalid operation: \`$1\`" >&2 && exit 1

    fi

    record_update_time

    echo "Checking for updates ..."

    if ! fetch_latest_install_script; then
        echo "! Failed to check for updates: cannot fetch updated install script"
        exit 1
    fi

    read_latest_version_number

    if [ "$1" != "force" ]; then
        if ! is_update_available; then
            echo "  Githooks is already on the latest version"
            return
        fi
    fi

    echo "  There is a new Githooks update available: Version $LATEST_VERSION"
    echo

    read_single_repo_information

    if ! execute_install_script; then
        echo "! Failed to execute the installation"
        print_update_disable_info
    fi
}

#####################################################
# Saves the last update time into the
#   githooks.autoupdate.lastrun global Git config.
#
# Returns:
#   None
#####################################################
record_update_time() {
    git config --global githooks.autoupdate.lastrun "$(date +%s)"
}

#####################################################
# Returns the script path e.g. `run` for the app
#   `$1`
#
# Returns:
#   0 and "~/.githooks/tools/$1/run"
#   1 and "" otherwise
#####################################################
get_tool_script() {
    if [ -f ~/".githooks/tools/$1/run" ]; then
        echo ~/".githooks/tools/$1/run" && return 0
    fi
    return 1
}

#####################################################
# Call a script "$1". If it is not executable
# call it as a shell script.
#
# Returns:
#   Error code of the script.
#####################################################
call_script() {
    SCRIPT="$1"
    shift

    if [ -x "$SCRIPT" ]; then
        "$SCRIPT" "$@"
    else
        sh "$SCRIPT" "$@"

    fi
    return $?
}

#####################################################
# Downloads a file "$1" with `wget` or `curl`
#
# Returns:
#   0 if download succeeded, 1 otherwise
#####################################################
download_file() {
    DOWNLOAD_FILE="$1"
    OUTPUT_FILE="$2"
    DOWNLOAD_APP=$(get_tool_script "download")

    if [ "$DOWNLOAD_APP" != "" ]; then
        echo "  Using App at \`$DOWNLOAD_APP\`"
        # Use the external download app for downloading the file
        call_script "$DOWNLOAD_APP" "$DOWNLOAD_FILE" "$OUTPUT_FILE"
    else
        # The main update url.
        MAIN_DOWNLOAD_URL="https://raw.githubusercontent.com/rycus86/githooks/master"

        # Default implementation
        DOWNLOAD_URL="$MAIN_DOWNLOAD_URL/$DOWNLOAD_FILE"

        echo "  Download $DOWNLOAD_URL ..."
        if curl --version >/dev/null 2>&1; then
            curl -fsSL "$DOWNLOAD_URL" -o "$OUTPUT_FILE" >/dev/null 2>&1
        elif wget --version >/dev/null 2>&1; then
            wget -O "$OUTPUT_FILE" "$DOWNLOAD_URL" >/dev/null 2>&1
        else
            echo "! Cannot download file \`$DOWNLOAD_URL\` - needs either curl or wget"
            return 1
        fi
    fi

    # shellcheck disable=SC2181
    if [ $? -ne 0 ]; then
        echo "! Cannot download file \`$DOWNLOAD_FILE\` - command failed"
        return 1
    fi
    return 0
}

#####################################################
# Loads the contents of the latest install
#   script into a variable.
#
# Sets the ${INSTALL_SCRIPT} variable
#
# Returns:
#   1 if failed the load the script, 0 otherwise
#####################################################
fetch_latest_install_script() {
    INSTALL_SCRIPT="$(mktemp)"
    if ! download_file "install.sh" "$INSTALL_SCRIPT"; then
        return 1
    fi
}

#####################################################
# Reads the version number of the latest
#   install script into a variable.
#
# Sets the ${LATEST_VERSION} variable
#
# Returns:
#   None
#####################################################
read_latest_version_number() {
    LATEST_VERSION=$(grep -E "^# Version: .*" <"$INSTALL_SCRIPT" | head -1 | sed -E "s/^# Version: //")
}

#####################################################
# Checks if the latest install script is
#   newer than what we have installed already.
#
# Returns:
#   0 if the script is newer, 1 otherwise
#####################################################
is_update_available() {
    CURRENT_VERSION=$(grep -E "^# Version: .*" "$0" | head -1 | sed -E "s/^# Version: //")
    UPDATE_AVAILABLE=$(echo "$CURRENT_VERSION $LATEST_VERSION" | awk "{ print (\$1 >= \$2) }")
    [ "$UPDATE_AVAILABLE" = "0" ] || return 1
}

#####################################################
# Reads whether the hooks in the current
#   local repository were installed in
#   single repository install mode.
#
# Sets the ${IS_SINGLE_REPO} variable
#
# Returns:
#   None
#####################################################
read_single_repo_information() {
    IS_SINGLE_REPO=$(git config --get --local githooks.single.install)
}

#####################################################
# Checks if the hooks in the current
#   local repository were installed in
#   single repository install mode.
#
# Returns:
#   1 if they were, 0 otherwise
#####################################################
is_single_repo() {
    [ "$IS_SINGLE_REPO" = "yes" ] || return 1
}

#####################################################
# Performs the installation of the previously
#   fetched install script.
#
# Returns:
#   0 if the installation was successful, 1 otherwise
#####################################################
execute_install_script() {
    if is_single_repo; then
        if sh -s -- --single <"$INSTALL_SCRIPT"; then
            return 0
        fi
    else
        if sh <"$INSTALL_SCRIPT"; then
            return 0
        fi
    fi

    return 1
}

#####################################################
# Prints some information on how to disable
#   automatic update checks.
#
# Returns:
#   None
#####################################################
print_update_disable_info() {
    echo "  If you would like to disable auto-updates, run:"
    echo "    \$ git hooks update disable"
}

#####################################################
# Adds or updates the Githooks README in
#   the current local repository.
#
# Returns:
#   1 on failure, 0 otherwise
#####################################################
manage_readme_file() {
    case "$1" in
    "add")
        FORCE_README=""
        ;;
    "update")
        FORCE_README="y"
        ;;
    *)
        print_help_header
        echo "
git hooks readme [add|update]

    Adds or updates the Githooks README in the \`.githooks\` folder.
    If \`add\` is used, it checks first if there is a README file already.
    With \`update\`, the file is always updated, creating it if necessary.
    This command needs to be run at the root of a repository.
"
        if [ "$1" = "help" ]; then
            exit 0
        else
            exit 1
        fi
        ;;
    esac

    if ! is_running_in_git_repo_root; then
        echo "The current directory ($(pwd)) does not seem to be the root of a Git repository!"
        exit 1
    fi

    if [ -f .githooks/README.md ] && [ "$FORCE_README" != "y" ]; then
        echo "! This repository already seems to have a Githooks README." >&2
        echo "  If you would like to replace it with the latest one, please run \`git hooks readme update\`" >&2
        exit 1
    fi

    if ! fetch_latest_readme; then
        exit 1
    fi

    mkdir -p "$(pwd)/.githooks" &&
        cat "$README_FILE" >"$(pwd)/.githooks/README.md" &&
        echo "The README file is updated, do not forget to commit and push it!" ||
        echo "! Failed to update the README file in the current repository" >&2
}

#####################################################
# Loads the contents of the latest Githooks README
#   into a variable.
#
# Sets the ${README_FILE} variable
#
# Returns:
#   1 if failed the load the contents, 0 otherwise
#####################################################
fetch_latest_readme() {
    README_FILE="$(mktemp)"
    if ! download_file ".githooks/README.md" "$README_FILE"; then
        echo "! Failed to fetch the latest README" >&2
        return 1
    fi
}

#####################################################
# Adds or updates Githooks ignore files in
#   the current local repository.
#
# Returns:
#   1 on failure, 0 otherwise
#####################################################
manage_ignore_files() {
    if [ "$1" = "help" ]; then
        print_help_header
        echo "
git hooks ignore [pattern...]
git hooks ignore [trigger] [pattern...]

    Adds new file name patterns to the Githooks \`.ignore\` file, either
    in the main \`.githooks\` folder, or in the Git event specific one.
    Note, that it may be required to surround the individual pattern
    parameters with single quotes to avoid expanding or splitting them.
    The \`trigger\` parameter should be the name of the Git event if given.
    This command needs to be run at the root of a repository.
"
        return
    fi

    if ! is_running_in_git_repo_root; then
        echo "The current directory ($(pwd)) does not seem to be the root of a Git repository!"
        exit 1
    fi

    TRIGGER_TYPES="
        applypatch-msg pre-applypatch post-applypatch
        pre-commit prepare-commit-msg commit-msg post-commit
        pre-rebase post-checkout post-merge pre-push
        pre-receive update post-receive post-update
        push-to-checkout pre-auto-gc post-rewrite sendemail-validate"

    TARGET_DIR="$(pwd)/.githooks"

    for TRIGGER_TYPE in $TRIGGER_TYPES; do
        if [ "$1" = "$TRIGGER_TYPE" ]; then
            TARGET_DIR="$(pwd)/.githooks/$TRIGGER_TYPE"
            shift
            break
        fi
    done

    if [ -z "$1" ]; then
        manage_ignore_files "help"
        echo "! Missing pattern parameter" >&2
        exit 1
    fi

    if ! mkdir -p "$TARGET_DIR" && touch "$TARGET_DIR/.ignore"; then
        echo "! Failed to prepare the ignore file at $TARGET_DIR/.ignore" >&2
        exit 1
    fi

    [ -f "$TARGET_DIR/.ignore" ] &&
        echo "" >>"$TARGET_DIR/.ignore"

    for PATTERN in "$@"; do
        if ! echo "$PATTERN" >>"$TARGET_DIR/.ignore"; then
            echo "! Failed to update the ignore file at $TARGET_DIR/.ignore" >&2
            exit 1
        fi
    done

    echo "The ignore file at $TARGET_DIR/.ignore is updated"
    echo "  Do not forget to commit the changes!"
}

#####################################################
# Manages various Githooks settings,
#   that is stored in Git configuration.
#
# Returns:
#   1 on failure, 0 otherwise
#####################################################
manage_configuration() {
    if [ "$1" = "help" ]; then
        print_help_header
        echo "
git hooks config list [--global|--local]

    Lists the Githooks related settings of the Githooks configuration.
    Can be either global or local configuration, or both by default.

git hooks config [set|reset|print] disable

    Disables running any Githooks files in the current repository,
    when the \`set\` option is used.
    The \`reset\` option clears this setting.
    The \`print\` option outputs the current setting.
    This command needs to be run at the root of a repository.

git hooks config [set|reset|print] single

    Marks the current local repository to be managed as a single Githooks
    installation, or clears the marker, with \`set\` and \`reset\` respectively.
    The \`print\` option outputs the current setting of it.
    This command needs to be run at the root of a repository.

git hooks config set search-dir <path>
git hooks config [reset|print] search-dir

    Changes the previous search directory setting used during installation.
    The \`set\` option changes the value, and the \`reset\` option clears it.
    The \`print\` option outputs the current setting of it.

git hooks config set shared <git-url...>
git hooks config [reset|print] shared

    Updates the list of global shared hook repositories when
    the \`set\` option is used, which accepts multiple <git-url> arguments,
    each containing a clone URL of a hook repository.
    The \`reset\` option clears this setting.
    The \`print\` option outputs the current setting.

git hooks config [accept|deny|reset|print] trusted

    Accepts changes to all existing and new hooks in the current repository
    when the trust marker is present and the \`set\` option is used.
    The \`deny\` option marks the repository as
    it has refused to trust the changes, even if the trust marker is present.
    The \`reset\` option clears this setting.
    The \`print\` option outputs the current setting.
    This command needs to be run at the root of a repository.

git hooks config [enable|disable|reset|print] update

    Enables or disables automatic update checks with
    the \`enable\` and \`disable\` options respectively.
    The \`reset\` option clears this setting.
    The \`print\` option outputs the current setting.

git hooks config [reset|print] update-time

    Resets the last Githooks update time with the \`reset\` option,
    causing the update check to run next time if it is enabled.
    Use \`git hooks update [enable|disable]\` to change that setting.
    The \`print\` option outputs the current value of it.

git hooks config [enable|disable|print] fail-on-non-existing-shared-hooks [--global|--local]

    Enable or disable the switch making hooks fail with an error 
    if any shared hook configured in \`.shared\` is missing, meaning 
    \`git hooks update\` has not yet been called.
"
        return
    fi

    CONFIG_OPERATION="$1"

    if [ "$CONFIG_OPERATION" = "list" ]; then
        if [ "$2" = "--local" ] && ! is_running_in_git_repo_root; then
            echo "! Local configuration can only be printed from a Git repository" >&2
            exit 1
        fi

        if [ -z "$2" ]; then
            git config --get-regexp "(^githooks|alias.hooks)" | sort
        else
            git config "$2" --get-regexp "(^githooks|alias.hooks)" | sort
        fi
        exit $?
    fi

    CONFIG_ARGUMENT="$2"

    shift
    shift

    case "$CONFIG_ARGUMENT" in
    "disable")
        config_disable "$CONFIG_OPERATION"
        ;;
    "single")
        config_single_install "$CONFIG_OPERATION"
        ;;
    "search-dir")
        config_search_dir "$CONFIG_OPERATION" "$@"
        ;;
    "shared")
        config_global_shared_hook_repos "$CONFIG_OPERATION" "$@"
        ;;
    "trusted")
        config_trust_all_hooks "$CONFIG_OPERATION"
        ;;
    "update")
        config_update_state "$CONFIG_OPERATION"
        ;;
    "update-time")
        config_update_last_run "$CONFIG_OPERATION"
        ;;
    "fail-on-not-existing-shared-hooks")
        config_fail_on_not_existing_shared_hooks "$CONFIG_OPERATION" "$@"
        ;;
    *)
        manage_configuration "help"
        echo "! Invalid configuration option: \`$CONFIG_ARGUMENT\`" >&2
        exit 1
        ;;
    esac
}

#####################################################
# Manages Githooks disable settings for
#   the current repository.
# Prints or modifies the \`githooks.disable\`
#   local Git configuration.
#####################################################
config_disable() {
    if ! is_running_in_git_repo_root; then
        echo "The current directory ($(pwd)) does not seem to be the root of a Git repository!"
        exit 1
    fi

    if [ "$1" = "set" ]; then
        git config githooks.disable Y
    elif [ "$1" = "reset" ]; then
        git config --unset githooks.disable
    elif [ "$1" = "print" ]; then
        if is_repository_disabled; then
            echo "Githooks is disabled in the current repository"
        else
            echo "Githooks is NOT disabled in the current repository"
        fi
    else
        echo "! Invalid operation: \`$1\` (use \`set\`, \`reset\` or \`print\`)" >&2
        exit 1
    fi
}

#####################################################
# Manages Githooks single installation setting
#   for the current repository.
# Prints or modifies the \`githooks.single.install\`
#   local Git configuration.
#####################################################
config_single_install() {
    if ! is_running_in_git_repo_root; then
        echo "The current directory ($(pwd)) does not seem to be the root of a Git repository!"
        exit 1
    fi

    if [ "$1" = "set" ]; then
        git config githooks.single.install yes
    elif [ "$1" = "reset" ]; then
        git config --unset githooks.single.install
    elif [ "$1" = "print" ]; then
        if read_single_repo_information && is_single_repo; then
            echo "The current repository is marked as a single installation"
        else
            echo "The current repository is NOT marked as a single installation"
        fi
    else
        echo "! Invalid operation: \`$1\` (use \`set\`, \`reset\` or \`print\`)" >&2
        exit 1
    fi
}

#####################################################
# Manages previous search directory setting
#   used during Githooks installation.
# Prints or modifies the
#   \`githooks.previous.searchdir\`
#   global Git configuration.
#####################################################
config_search_dir() {
    if [ "$1" = "set" ]; then
        if [ -z "$2" ]; then
            manage_configuration "help"
            echo "! Missing <path> parameter" >&2
            exit 1
        fi

        git config --global githooks.previous.searchdir "$2"
    elif [ "$1" = "reset" ]; then
        git config --global --unset githooks.previous.searchdir
    elif [ "$1" = "print" ]; then
        CONFIG_SEARCH_DIR=$(git config --global --get githooks.previous.searchdir)
        if [ -z "$CONFIG_SEARCH_DIR" ]; then
            echo "No previous search directory is set"
        else
            echo "Search directory is set to: $CONFIG_SEARCH_DIR"
        fi
    else
        echo "! Invalid operation: \`$1\` (use \`set\`, \`reset\` or \`print\`)" >&2
        exit 1
    fi
}

#####################################################
# Manages global shared hook repository list setting.
# Prints or modifies the \`githooks.shared\`
#   global Git configuration.
#####################################################
config_global_shared_hook_repos() {
    if [ "$1" = "set" ]; then
        if [ -z "$2" ]; then
            manage_configuration "help"
            echo "! Missing <git-url> parameter" >&2
            exit 1
        fi

        shift

        NEW_LIST=""
        for SHARED_REPO_ITEM in "$@"; do
            if [ -z "$NEW_LIST" ]; then
                NEW_LIST="$SHARED_REPO_ITEM"
            else
                NEW_LIST="${NEW_LIST},${SHARED_REPO_ITEM}"
            fi
        done

        git config --global githooks.shared "$NEW_LIST"
    elif [ "$1" = "reset" ]; then
        git config --global --unset githooks.shared
    elif [ "$1" = "print" ]; then
        list_shared_hook_repos "--global"
    else
        echo "! Invalid operation: \`$1\` (use \`set\`, \`reset\` or \`print\`)" >&2
        exit 1
    fi
}

#####################################################
# Manages the trust-all-hooks setting
#   for the current repository.
# Prints or modifies the \`githooks.trust.all\`
#   local Git configuration.
#####################################################
config_trust_all_hooks() {
    if ! is_running_in_git_repo_root; then
        echo "The current directory ($(pwd)) does not seem to be the root of a Git repository!"
        exit 1
    fi

    if [ "$1" = "accept" ]; then
        git config githooks.trust.all Y
    elif [ "$1" = "deny" ]; then
        git config githooks.trust.all N
    elif [ "$1" = "reset" ]; then
        git config --unset githooks.trust.all
    elif [ "$1" = "print" ]; then
        CONFIG_TRUST_ALL=$(git config --local --get githooks.trust.all)
        if [ "$CONFIG_TRUST_ALL" = "Y" ]; then
            echo "The current repository trusts all hooks automatically"
        elif [ -z "$CONFIG_TRUST_ALL" ]; then
            echo "The current repository does NOT have trust settings"
        else
            echo "The current repository does NOT trust hooks automatically"
        fi
    else
        echo "! Invalid operation: \`$1\` (use \`accept\`, \`deny\`, \`reset\` or \`print\`)" >&2
        exit 1
    fi
}

#####################################################
# Manages the automatic update check setting.
# Prints or modifies the
#   \`githooks.autoupdate.enabled\`
#   global Git configuration.
#####################################################
config_update_state() {
    if [ "$1" = "enable" ]; then
        git config --global githooks.autoupdate.enabled Y
    elif [ "$1" = "disable" ]; then
        git config --global githooks.autoupdate.enabled N
    elif [ "$1" = "reset" ]; then
        git config --global --unset githooks.autoupdate.enabled
    elif [ "$1" = "print" ]; then
        CONFIG_UPDATE_ENABLED=$(git config --get githooks.autoupdate.enabled)
        if [ "$CONFIG_UPDATE_ENABLED" = "Y" ]; then
            echo "Automatic update checks are enabled"
        else
            echo "Automatic update checks are NOT enabled"
        fi
    else
        echo "! Invalid operation: \`$1\` (use \`enable\`, \`disable\`, \`reset\` or \`print\`)" >&2
        exit 1
    fi
}

#####################################################
# Manages the timestamp for the last update check.
# Prints or modifies the
#   \`githooks.autoupdate.lastrun\`
#   global Git configuration.
#####################################################
config_update_last_run() {
    if [ "$1" = "reset" ]; then
        git config --global --unset githooks.autoupdate.lastrun
    elif [ "$1" = "print" ]; then
        LAST_UPDATE=$(git config --global --get githooks.autoupdate.lastrun)
        if [ -z "$LAST_UPDATE" ]; then
            echo "The update has never run"
        else
            if ! date --date="@${LAST_UPDATE}" 2>/dev/null; then
                if ! date -j -f "%s" "$LAST_UPDATE" 2>/dev/null; then
                    echo "Last update timestamp: $LAST_UPDATE"
                fi
            fi
        fi
    else
        echo "! Invalid operation: \`$1\` (use \`reset\` or \`print\`)" >&2
        exit 1
    fi
}

#####################################################
# Manages the failOnNonExistingSharedHook switch
# Prints or modifies the
#   \`githooks.failOnNotExistingSharedHooks\`
#   local or global Git configuration.
#####################################################
config_fail_on_not_existing_shared_hooks() {

    CONFIG="--local"
    if [ -n "$2" ]; then
        if [ "$2" = "--local" ] || [ "$2" = "--global" ]; then
            CONFIG="$2"
        else
            echo "! Invalid option: \`$2\` (use \`--local\` or \`--global\`)"
            exit 1
        fi
    fi

    if [ "$1" = "enable" ]; then
        if ! git config "$CONFIG" githooks.failOnNotExistingSharedHooks "true"; then
            echo "! Failed to enable \`fail-on-not-existing-shared-hooks\`"
            exit 1
        fi
        echo "Failing on not existing shared hooks is enabled"
    elif [ "$1" = "disable" ]; then
        if ! git config "$CONFIG" githooks.failOnNotExistingSharedHooks "false"; then
            echo "! Failed to disable \`fail-on-not-existing-shared-hooks\`"
            exit 1
        fi
        echo "Failing on not existing shared hooks is disabled"
    elif [ "$1" = "print" ]; then
        FAIL_ON_NOT_EXISTING=$(git config "$CONFIG" --get githooks.failOnNotExistingSharedHooks)
        if [ "$FAIL_ON_NOT_EXISTING" = "true" ]; then
            echo "Failing on not existing shared hooks is enabled"
        else
            # default also if it does not exist
            echo "Failing on not existing shared hooks is disabled"
        fi
    else
        echo "! Invalid operation: \`$1\` (use \`enable\` or \`disable\` or \`print\`)"
        exit 1
    fi
}

#####################################################
# Manages the app script folders.
#
# Returns:
#   1 on failure, 0 otherwise
#####################################################
manage_tools() {
    if [ "$1" = "help" ]; then
        print_help_header
        echo "
git hooks tools register [download|dialog] <scriptFolder>

    ( experimental feature )

    Install the script folder \`<scriptFolder>\` in 
    the installation directory under \`tools/<toolName>\`.

    >> Download Tool

    The interface of the download tool is as follows.
    
    # if \`run\` is executable
    \$ run <relativeFilePath> <outputFile>
    # otherwise, assuming \`run\` is a shell script
    \$ sh run <relativeFilePath> <outputFile>
    
    The arguments of the download tool are:
    - \`<relativeFilePath>\` is the file relative to the repository root
    - \`<outputFile>\` file to write the results to (may not exist yet)

    >> Dialog Tool

    The interface of the dialog tool is as follows.
    
    # if \`run\` is executable
    \$ run <title> <text> <options> <long-options>
    # otherwise, assuming \`run\` is a shell script
    \$ sh run <title> <text> <options> <long-options>

    The arguments of the dialog tool are:
    - \`<title>\` the title for the GUI dialog
    - \`<text>\` the text for the GUI dialog
    - \`<short-options>\` the button return values, slash-delimited, 
        e.g. \`Y/n/d\`.
        The default button is the first capital character found.
    - \`<long-options>\` the button texts in the GUI,
        e.g. \`Yes/no/disable\`

    The script needs to return one of the short-options on \`stdout\`.
    Non-zero exit code triggers the fallback of reading from \`stdin\`.

git hooks tools unregister [download|dialog]

    ( experimental feature )

    Uninstall the script folder in the installation 
    directory under \`tools/<toolName>\`.
"
        return
    fi

    TOOLS_OPERATION="$1"

    shift

    case "$TOOLS_OPERATION" in
    "register")
        tools_install "$@"
        ;;
    "unregister")
        tools_uninstall "$@"
        ;;
    *)
        manage_tools "help"
        echo "! Invalid tools option: \`$TOOLS_OPERATION\`" >&2
        exit 1
        ;;
    esac
}

#####################################################
# Installs a script folder of a tool.
#
# Returns:
#   1 on failure, 0 otherwise
#####################################################
tools_install() {
    if [ "$1" = "download" ] || [ "$1" = "dialog" ]; then
        SCRIPT_FOLDER="$2"

        if [ -d "$SCRIPT_FOLDER" ]; then
            SCRIPT_FOLDER=$(cd "$SCRIPT_FOLDER" && pwd)

            if [ ! -f "$SCRIPT_FOLDER/run" ]; then
                echo "! File \`run\` does not exist in \`$SCRIPT_FOLDER\`" >&2
                exit 1
            fi

            if ! tools_uninstall "$1" --quiet; then
                echo "! Unregister failed!" >&2
                exit 1
            fi

            TARGET_FOLDER=~/".githooks/tools/$1"

            mkdir -p "$TARGET_FOLDER" >/dev/null 2>&1 # Install new
            if ! cp -r "$SCRIPT_FOLDER"/* "$TARGET_FOLDER"/; then
                echo "! Registration failed" >&2
                exit 1
            fi
            echo "Registered \`$SCRIPT_FOLDER\` as \`$1\` tool"
        else
            echo "! The \`$SCRIPT_FOLDER\` directory does not exist!" >&2
            exit 1
        fi
    else
        echo "! Invalid operation: \`$1\` (use \`download\` or  \`dialog\`)" >&2
        exit 1
    fi
}

#####################################################
# Uninstalls a script folder of a tool.
#
# Returns:
#   1 on failure, 0 otherwise
#####################################################
tools_uninstall() {
    [ "$2" = "--quiet" ] && QUIET="Y"

    if [ "$1" = "download" ] || [ "$1" = "dialog" ]; then
        if [ -d ~/".githooks/tools/$1" ]; then
            rm -r ~/".githooks/tools/$1"
            [ -n "$QUIET" ] || echo "Uninstalled the \`$1\` tool"
        else
            [ -n "$QUIET" ] || echo "! The \`$1\` tool is not installed" >&2
        fi
    else
        [ -n "$QUIET" ] || echo "! Invalid tool: \`$1\` (use \`download\` or \`dialog\`)" >&2
        exit 1
    fi
}

#####################################################
# Prints the version number of this script,
#   that would match the latest installed version
#   of Githooks in most cases.
#####################################################
print_current_version_number() {
    if [ "$1" = "help" ]; then
        print_help_header
        echo "
git hooks version

    Prints the version number of the \`git hooks\` helper and exits.
"
        return
    fi

    CURRENT_VERSION=$(grep -E "^# Version: .*" "$0" | head -1 | sed -E "s/^# Version: //")

    print_help_header

    echo
    echo "Version: $CURRENT_VERSION"
    echo
}

#####################################################
# Dispatches the command to the
#   appropriate helper function to process it.
#
# Returns:
#   1 if an unknown command was given,
#   the exit code of the command otherwise
#####################################################
choose_command() {
    CMD="$1"
    [ -n "$CMD" ] && shift

    case "$CMD" in
    "disable")
        disable_hook "$@"
        ;;
    "enable")
        enable_hook "$@"
        ;;
    "accept")
        accept_changes "$@"
        ;;
    "trust")
        manage_trusted_repo "$@"
        ;;
    "list")
        list_hooks "$@"
        ;;
    "shared")
        manage_shared_hook_repos "$@"
        ;;
    "pull")
        update_shared_hook_repos "$@"
        ;;
    "install")
        run_ondemand_installation "$@"
        ;;
    "update")
        run_update_check "$@"
        ;;
    "readme")
        manage_readme_file "$@"
        ;;
    "ignore")
        manage_ignore_files "$@"
        ;;
    "config")
        manage_configuration "$@"
        ;;
    "tools")
        manage_tools "$@"
        ;;
    "version")
        print_current_version_number "$@"
        ;;
    "help")
        print_help
        ;;
    *)
        print_help
        [ -n "$CMD" ] && echo "! Unknown command: $CMD" >&2
        exit 1
        ;;
    esac
}

# Set the main variables we will need
set_main_variables
# Choose and execute the command
choose_command "$@"<|MERGE_RESOLUTION|>--- conflicted
+++ resolved
@@ -11,11 +11,7 @@
 # See the documentation in the project README for more information,
 #   or run the `git hooks help` command for available options.
 #
-<<<<<<< HEAD
-# Version: 1908.042000-20e7f3
-=======
-# Version: 1908.031505-450472
->>>>>>> 06db6761
+# Version: 1908.042003-d11cfa
 
 #####################################################
 # Prints the command line help for usage and
