--- conflicted
+++ resolved
@@ -11,11 +11,7 @@
 # See the documentation in the project README for more information,
 #   or run the `git hooks help` command for available options.
 #
-<<<<<<< HEAD
-# Version: 1907.041606-faf26a
-=======
-# Version: 1907.050105-b9f9d8
->>>>>>> 57b21ad3
+# Version: 1907.051012-ec18cf
 
 #####################################################
 # Prints the command line help for usage and
