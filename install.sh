--- conflicted
+++ resolved
@@ -4,11 +4,7 @@
 #   and performs some optional setup for existing repositories.
 #   See the documentation in the project README for more information.
 #
-<<<<<<< HEAD
-# Version: 1907.171303-359da1
-=======
-# Version: 1907.221206-176cca
->>>>>>> df9e879f
+# Version: 1907.291704-13a8cb
 
 # The list of hooks we can manage with this script
 MANAGED_HOOK_NAMES="
@@ -27,11 +23,7 @@
 # It allows you to have a .githooks folder per-project that contains
 # its hooks to execute on various Git triggers.
 #
-<<<<<<< HEAD
-# Version: 1907.171303-359da1
-=======
-# Version: 1907.221206-176cca
->>>>>>> df9e879f
+# Version: 1907.291704-13a8cb
 
 #####################################################
 # Execute the current hook,
@@ -800,11 +792,7 @@
 # See the documentation in the project README for more information,
 #   or run the `git hooks help` command for available options.
 #
-<<<<<<< HEAD
-# Version: 1907.171303-359da1
-=======
-# Version: 1907.221206-176cca
->>>>>>> df9e879f
+# Version: 1907.291704-13a8cb
 
 #####################################################
 # Prints the command line help for usage and
