--- conflicted
+++ resolved
@@ -4,11 +4,7 @@
 #   and performs some optional setup for existing repositories.
 #   See the documentation in the project README for more information.
 #
-<<<<<<< HEAD
-# Version: 1908.222053-e7d4c3
-=======
-# Version: 1907.291704-13a8cb
->>>>>>> eff6d5ba
+# Version: 1908.222102-3dc7b1
 
 # The list of hooks we can manage with this script
 MANAGED_HOOK_NAMES="
@@ -27,11 +23,7 @@
 # It allows you to have a .githooks folder per-project that contains
 # its hooks to execute on various Git triggers.
 #
-<<<<<<< HEAD
-# Version: 1908.222053-e7d4c3
-=======
-# Version: 1907.291704-13a8cb
->>>>>>> eff6d5ba
+# Version: 1908.222102-3dc7b1
 
 #####################################################
 # Execute the current hook,
@@ -915,11 +907,7 @@
 # See the documentation in the project README for more information,
 #   or run the `git hooks help` command for available options.
 #
-<<<<<<< HEAD
-# Version: 1908.222053-e7d4c3
-=======
-# Version: 1907.291704-13a8cb
->>>>>>> eff6d5ba
+# Version: 1908.222102-3dc7b1
 
 #####################################################
 # Prints the command line help for usage and
@@ -3235,16 +3223,9 @@
 #   0 when successfully finished, 1 if failed
 ############################################################
 execute_installation() {
-<<<<<<< HEAD
-
     # Global IFS for loops
     IFS_NEWLINE="
 "
-=======
-    # Clear the ${TARGET_TEMPLATE_DIR} variable to allow it being passed as a parameter
-    TARGET_TEMPLATE_DIR=""
-
->>>>>>> eff6d5ba
     parse_command_line_arguments "$@"
 
     load_install_dir
@@ -3571,13 +3552,9 @@
 
             if [ "$MARK_AS_TEMPLATES" = "y" ] || [ "$MARK_AS_TEMPLATES" = "Y" ]; then
                 TEMPLATE_DIR=$(dirname "$TARGET_TEMPLATE_DIR")
-<<<<<<< HEAD
-                if ! git config --global init.templateDir "$TEMPLATE_DIR"; then
+
+                if ! set_githooks_directory "$TEMPLATE_DIR"; then
                     echo "! Failed to set it up as Git template directory" >&2
-=======
-                if ! set_githooks_directory "$TEMPLATE_DIR"; then
-                    echo "! Failed to set it up as Git template directory"
->>>>>>> eff6d5ba
                 fi
             fi
 
@@ -4030,7 +4007,7 @@
 setup_shared_hook_repositories() {
     if [ "$USE_HOOKS_PATH" = "yes" ]; then
         # No point in setting up shared hooks when using hooksPath
-        return;
+        return
     fi
     if [ -n "$(git config --global --get githooks.shared)" ]; then
         printf "Looks like you already have shared hook repositories setup, do you want to change them now? [y/N] "
@@ -4081,14 +4058,13 @@
 #
 # Parameters:
 #   1: path for templateDir or hooksPath
-# 
-# Returns:
-#   none
-############################################################
-
-set_githooks_directory(){
+#
+# Returns:
+#   None
+############################################################
+set_githooks_directory() {
     if should_use_hooksPath; then
-        mark_as_hookspath_global   
+        mark_as_hookspath_global
         git config --global core.hooksPath "$1"
         git config --global --unset init.templateDir
     else
